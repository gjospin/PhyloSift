--- conflicted
+++ resolved
@@ -1207,7 +1207,6 @@
 Removes all gaps from an alignment file and writes the sequences in fasta format in the target directory
 
 =cut
-<<<<<<< HEAD
 
 sub alignment_to_fasta {
 	my $aln_file   = shift;
@@ -1268,8 +1267,6 @@
 Masks the unaligned columns out of an alignemnt file. Removes ( and ) from the sequence names 
 Also removes duplicate IDs
 =cut
-=======
->>>>>>> 5bca9b2a
 
 sub unalign_sequences {
 	my $aln_file    = shift;
