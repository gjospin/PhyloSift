--- conflicted
+++ resolved
@@ -107,12 +107,8 @@
 	}
 	return $self;
 }
-<<<<<<< HEAD
-my @search_types = ( ".1", ".3", ".rap" );
-=======
 
 my @search_types = ("",".1",".3",".rap",".blast");
->>>>>>> 48de9308
 
 =cut
 
@@ -125,11 +121,7 @@
 	my $markRef = shift;
 	debug "ALIGNDIR : " . $self->{"alignDir"} . "\n";
 	foreach my $marker ( @{$markRef} ) {
-<<<<<<< HEAD
-		next if !Amphora2::Utilities::is_protein_marker( marker => $marker );
-=======
 		next unless Amphora2::Utilities::is_protein_marker(marker=>$marker);
->>>>>>> 48de9308
 		my $hmm_file = Amphora2::Utilities::get_marker_hmm_file( $self, $marker, 1 );
 		my $stockholm_file = Amphora2::Utilities::get_marker_stockholm_file( $self, $marker );
 		unless ( -e $hmm_file && -e $stockholm_file ) {
@@ -306,14 +298,9 @@
 	my $reverseTranslate = shift;
 	my $markRef          = shift;
 	for ( my $index = 0 ; $index < @{$markRef} ; $index++ ) {
-<<<<<<< HEAD
-		my $marker         = ${$markRef}[$index];
-		my $refcount       = 0;
-=======
 		my $marker   = ${$markRef}[$index];
 		my $refcount = 0;
 		next unless -e $self->{"alignDir"} . "/$marker.newCandidate";
->>>>>>> 48de9308
 		my $stockholm_file = Amphora2::Utilities::get_marker_stockholm_file( $self, $marker );
 		my $hmmalign       = "";
 		my $cmalign        = "";
