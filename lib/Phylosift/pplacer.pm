--- conflicted
+++ resolved
@@ -55,27 +55,13 @@
 	if ( defined( $self->{"coverage"} ) ) {
 		$covref = Phylosift::Summarize::read_coverage( file => $self->{"coverage"} );
 	}
-
-<<<<<<< HEAD
-	if ( $self->{"updated"} && -e $self->{"alignDir"} . "/concat.trim.fasta") {
-		place_reads(self=>$self, marker=>"concat", options=>"--groups 10", dna=>0, reads=>$self->{"alignDir"} . "/concat.trim.fasta");
-=======
-	if ( $self->{"updated"} && ! $self->{"extended"} ) {
-		my $outputFastaAA = $self->{"alignDir"} . "/" . Phylosift::Utilities::get_aligner_output_fasta_AA( marker => "concat", chunk => $chunk );
-		my $place_file = place_reads(self=>$self, marker=>"concat", options=>"--groups 10", dna=>0, reads=>$outputFastaAA);
-		merge_chunk(chunk => $chunk, place_file=>$place_file);
->>>>>>> f0c24359
-	}
+	unshift(@{$markRef},'concat'); #adds the concatenation to the list of markers
 	foreach my $marker ( @{$markRef} ) {
 		# the PMPROK markers are contained in the concat above
 		next if($marker =~ /PMPROK/ && $self->{"updated"});
 		my $read_alignment_file = $self->{"alignDir"} . "/" . Phylosift::Utilities::get_aligner_output_fasta_AA( marker => $marker, chunk => $chunk );
 		print "ALIGNMENT FILE : $read_alignment_file\n";
 		next unless -e $read_alignment_file;
-<<<<<<< HEAD
-		place_reads(self=>$self, marker=>$marker, dna=>0, reads=>$read_alignment_file);		
-=======
-		
 		my $place_file = place_reads(self=>$self, marker=>$marker, dna=>0, reads=>$read_alignment_file);
 		# if we're chunked, merge this with the main jplace
 		merge_chunk(chunk => $chunk, place_file=>$place_file);
@@ -98,7 +84,6 @@
 	}else{
 		# move
 		`mv $place_file $unchunked_place`;
->>>>>>> f0c24359
 	}
 }
 
@@ -287,14 +272,7 @@
 	my $covref = $args{coverage};
 	my $submarker = $args{sub_marker};
 	my $options = $args{options} || "";
-<<<<<<< HEAD
-
 	my $marker_package = Phylosift::Utilities::get_marker_package( self => $self, marker => $marker, dna => $dna, sub_marker=>$submarker );
-=======
-	print "Placing for $marker\n";
-	my $marker_package = Phylosift::Utilities::get_marker_package( self => $self, marker => $marker );
-	print "MARKER PACKAGE : $marker_package\n";
->>>>>>> f0c24359
 	unless(-d $marker_package ){
 		croak("Marker: $marker\nPackage: $marker_package\nPackage does not exist\nPlacement without a marker package is no longer supported");
 	}
