package Phylosift::Summarize;
use warnings;
use strict;
use FindBin;
use Phylosift::Utilities qw(:all);
use Carp;
use Bio::Phylo;
use Bio::Phylo::Forest::Tree;
use IO::File;
use XML::Writer;
use JSON;

if ( $^O =~ /arwin/ ) {
	use lib "$FindBin::Bin/osx/darwin-thread-multi-2level/";
}

=head1 NAME

Phylosift::Summarize - Summarize placed reads using the NCBI taxonomy

=head1 VERSION

Version 0.01

=cut

our $VERSION = '0.01';

=head1 SYNOPSIS

Reconciles gene-tree specific read placements with the NCBI taxonomy

=head1 EXPORT

A list of functions that can be exported.  You can delete this section
if you don't export anything, such as for a purely object-oriented module.

=head1 SUBROUTINES/METHODS

=head2 summarize

=cut

my %nameidmap;
my %idnamemap;

=head2 read_ncbi_taxon_name_map

# read the NCBI taxon names
# stash them in hashes called nameidmap and idnamemap to go back & forth from tax ids to names

=cut

sub read_ncbi_taxon_name_map {
	return ( \%nameidmap, \%idnamemap ) if %nameidmap;
	my $ncbidir = $Phylosift::Utilities::ncbi_dir;
	my $TAXIDS  = ps_open("$ncbidir/names.dmp");
	while ( my $line = <$TAXIDS> ) {
		chomp $line;
		if (   ( $line =~ /scientific name/ )
			|| ( $line =~ /synonym/ )
			|| ( $line =~ /misspelling/ ) )
		{
			my @vals = split( /\s+\|\s+/, $line );
			$nameidmap{ homogenize_name_ala_dongying( name => $vals[1] ) } =
			  $vals[0];
			$idnamemap{ $vals[0] } =
			  homogenize_name_ala_dongying( name => $vals[1] )
			  if ( $line =~ /scientific name/ );
		}
	}
	return ( \%nameidmap, \%idnamemap );
}

# now read the NCBI taxonomy structure
# puts the results in a hash called "parent"
my %parent;

sub read_ncbi_taxonomy_structure {
	return \%parent if %parent;
	debug "Reading NCBI taxonomy\n";
	my $ncbidir      = $Phylosift::Utilities::ncbi_dir;
	my $TAXSTRUCTURE = ps_open("$ncbidir/nodes.dmp");
	while ( my $line = <$TAXSTRUCTURE> ) {
		chomp $line;
		my @vals = split( /\s+\|\s+/, $line );
		$parent{ $vals[0] } = [ $vals[1], $vals[2] ];
	}
	return \%parent;
}

=head2 read_coverage
Reads a coverage file
Input: file - a file name
=cut

sub read_coverage {
	my %args = @_;
	my $file = $args{file} || miss("file");
	my %coverage;
	my $COVERAGE = ps_open($file);
	while ( my $line = <$COVERAGE> ) {
		chomp $line;
		my @data = split( /\t/, $line );
		$data[0] =~ s/[\(\)\[\]\+\=\<\>\?]//g;
		$data[0] =~ s/[\-\s]/_/g;
		$coverage{ $data[0] } = $data[1];
	}
	return \%coverage;
}

sub read_taxonmap {
	my %args = @_;
	my $file = $args{file} || miss("file");
	my $TAXONMAP = ps_open( $file );
	my %markerncbimap;
	while ( my $line = <$TAXONMAP> ) {
		chomp($line);
		my ( $markerbranch, $ncbiname ) = split( /\t/, $line );
		$markerncbimap{$markerbranch} = [] unless defined( $markerncbimap{$markerbranch} );
		push( @{ $markerncbimap{$markerbranch} }, $ncbiname );
	}
	return \%markerncbimap;
}

=head2 summarize
Reads the .place files containing Pplacer read placements and maps them onto the
NCBI taxonomy
=cut

# keep a hash counting up all the read placements
# make this File-scope so anonymous functions below can see it
my %ncbireads;
my %ncbi_summary;

sub summarize {
	my %args    = @_;
	my $self    = $args{self} || miss("self");
	my $chunk   = $args{chunk} || miss("chunk");
	my $markRef = $args{marker_reference}
	  || miss("marker_reference");    # list of the markers we're using
	read_ncbi_taxon_name_map();
	read_ncbi_taxonomy_structure();
	my $markerdir = $Phylosift::Utilities::marker_dir;

	# try to read a contig coverage file if it exists
	my %coverage;
	if ( defined $self->{"coverage"} ) {
		my $covref = read_coverage( file => $self->{"coverage"} );
		%coverage = %$covref;
	}

	# read all of the .place files for markers
	# map them onto the ncbi taxonomy
	# this is a hash structured as {sequenceID}{taxonID}=probabilitySum
	my %placements;
	my %unclassifiable;      # {sequenceID}=mass
	my %sequence_markers;    # {sequenceID}=[markers hit]
	my %weights;             #{sequenceID}{taxonID} = weight
	unshift( @{$markRef}, "concat" ) if $self->{"updated"};
	for ( my $dna = 0 ; $dna < 2 ; $dna++ ) {

		foreach my $marker ( @{$markRef} ) {

			# don't bother with this one if there's no read placements
			my $sub_mark;
			$sub_mark = "*" if $dna;
			my $place_base =
			  $self->{"treeDir"} . "/"
			  . Phylosift::Utilities::get_read_placement_file(
				marker     => $marker,
				dna        => $dna,
				sub_marker => $sub_mark,
				chunk      => $chunk
			  );
			my @place_files;
			@place_files = glob($place_base)
			  if $dna;    # need to glob on all submarkers if in DNA
			push( @place_files, $place_base ) if $dna == 0 && -e $place_base;

			foreach my $placeFile (@place_files) {
				my $PP_COVFILE = ps_open(
					">"
					  . Phylosift::Utilities::get_read_placement_file(
						marker => $marker,
						chunk  => $chunk
					  )
					  . ".cov"
				) if ( defined $self->{"coverage"} );
				my $sub;
				$sub = $1 if $placeFile =~ /\.sub(\d+)\./;

				# first read the taxonomy mapping
<<<<<<< HEAD
				my $markermapfile = Phylosift::Utilities::get_marker_taxon_map(self=>$self, marker=>$marker, dna=>$dna, sub_marker=>$sub);
				next unless -e $markermapfile;	# can't summarize if there ain't no mappin'!
				my $markerncbimap = read_taxonmap(file=>$markermapfile);
		
=======
				my $markermapfile = Phylosift::Utilities::get_marker_taxon_map(
					self       => $self,
					marker     => $marker,
					dna        => $dna,
					sub_marker => $sub
				);
				next
				  unless -e $markermapfile
				;    # can't summarize if there ain't no mappin'!
				my $TAXONMAP = ps_open($markermapfile);
				my %markerncbimap;
				while ( my $line = <$TAXONMAP> ) {
					chomp($line);
					my ( $markerbranch, $ncbiname ) = split( /\t/, $line );
					$markerncbimap{$markerbranch} = []
					  unless defined( $markerncbimap{$markerbranch} );
					push( @{ $markerncbimap{$markerbranch} }, $ncbiname );
				}

>>>>>>> 24b2ac60
				# then read & map the placement
				my $JPLACEFILE = ps_open($placeFile);
				my @treedata   = <$JPLACEFILE>;
				close $JPLACEFILE;
				my $json_data = decode_json( join( "", @treedata ) );

				# for each placement record
				for ( my $i = 0 ; $i < @{ $json_data->{placements} } ; $i++ ) {
					my $place   = $json_data->{placements}->[$i];
					my $qname   = $place->{nm}->[0]->[0];
					my $qweight = $place->{nm}->[0]->[1];

					$sequence_markers{$qname}{$marker} = 1;

					# for each placement edge in the placement record
					for ( my $j = 0 ; $j < @{ $place->{p} } ; $j++ ) {
						my $edge = $place->{p}->[$j]->[0];

<<<<<<< HEAD
						if( !defined($markerncbimap->{$edge}) ){
=======
						if ( !defined( $markerncbimap{$edge} ) ) {

>>>>>>> 24b2ac60
							# mark these reads as unclassifiable
							for ( my $k = 0 ; $k < @{ $place->{nm} } ; $k++ ) {
								my $qname   = $place->{nm}->[$k]->[0];
								my $qweight = $place->{nm}->[$k]->[1];
								$unclassifiable{$qname} = 0
								  unless defined( $unclassifiable{$qname} );
								$unclassifiable{$qname} += $qweight;
							}
							next;
						}
<<<<<<< HEAD
						
						my $mapcount = scalar( @{ $markerncbimap->{$edge} } );
						# for each taxon to which the current phylogeny edge could map
						foreach my $taxon ( @{ $markerncbimap->{$edge} } ) {
							my ( $taxon_name, $taxon_level, $taxon_id ) = get_taxon_info( taxon => $taxon );
=======

						my $mapcount = scalar( @{ $markerncbimap{$edge} } );

				  # for each taxon to which the current phylogeny edge could map
						foreach my $taxon ( @{ $markerncbimap{$edge} } ) {
							my ( $taxon_name, $taxon_level, $taxon_id ) =
							  get_taxon_info( taxon => $taxon );

>>>>>>> 24b2ac60
							# for each query seq in the current placement record
							for ( my $k = 0 ; $k < @{ $place->{nm} } ; $k++ ) {
								my $qname   = $place->{nm}->[$k]->[0];
								my $qweight = $place->{nm}->[$k]->[1];
								$placements{$qname} = ()
								  unless defined( $placements{$qname} );
								$placements{$qname}{$taxon_id} = 0
								  unless
									defined( $placements{$qname}{$taxon_id} );
								$placements{$qname}{$taxon_id} +=
								  $qweight / $mapcount;
								$ncbireads{$taxon} = 0
								  unless defined $ncbireads{$taxon};
								$ncbireads{$taxon} +=
								  $qweight /
								  $mapcount
								  ; # split the p.p. across the possible edge mappings
							}
						}
					}

				}
			}
		}

	}

	# also write out the taxon assignments for sequences
	my $SEQUENCETAXA =
	  ps_open( ">" . $self->{"fileDir"} . "/sequence_taxa.$chunk.txt" );
	my $SEQUENCESUMMARY =
	  ps_open( ">" . $self->{"fileDir"} . "/sequence_taxa_summary.$chunk.txt" );
	foreach my $qname ( keys(%placements) ) {

		# sum up all placements for this sequence, use to normalize
		my $placecount = 0;
		foreach my $taxon_id ( keys( %{ $placements{$qname} } ) ) {
			$placecount += $placements{$qname}{$taxon_id};
		}
		$placecount += $unclassifiable{$qname}
		  if defined( $unclassifiable{$qname} );

		# normalize to probability distribution
		foreach my $taxon_id (
			sort { $placements{$qname}{$b} <=> $placements{$qname}{$a} }
			keys %{ $placements{$qname} } )
		{
			$placements{$qname}{$taxon_id} /= $placecount;
			my ( $taxon_name, $taxon_level, $tid ) =
			  get_taxon_info( taxon => $taxon_id );
			$taxon_level = "Unknown" unless defined($taxon_level);
			$taxon_name  = "Unknown" unless defined($taxon_name);
			$self->{"read_names"}{$qname} = [$qname]
			  unless defined( $self->{"read_names"}{$qname} );
			if ( exists $self->{"read_names"}{$qname} ) {
				$placements{$qname}{$taxon_id} /=
				  @{ $self->{"read_names"}{$qname} };
				foreach my $name_ref ( @{ $self->{"read_names"}{$qname} } ) {
					print $SEQUENCETAXA
					  "$name_ref\t$taxon_id\t$taxon_level\t$taxon_name\t"
					  . $placements{$qname}{$taxon_id} . "\t"
					  . join( "\t", keys( %{ $sequence_markers{$qname} } ) )
					  . "\n";
				}
			}
		}
		foreach my $name_ref ( @{ $self->{"read_names"}{$qname} } ) {
			if ( defined( $unclassifiable{$qname} ) ) {
				print $SEQUENCETAXA
				  "$name_ref\tUnknown\tUnknown\tUnclassifiable\t"
				  . ( $unclassifiable{$qname} / $placecount ) . "\t"
				  . $unclassifiable{$qname} . "\t"
				  . join( "\t", keys( %{ $sequence_markers{$qname} } ) ) . "\n";
			}
		}

		my $readsummary = sum_taxon_levels( placements => $placements{$qname} );
		foreach
		  my $taxon_id ( sort { $readsummary->{$b} <=> $readsummary->{$a} }
			keys %{$readsummary} )
		{
			my ( $taxon_name, $taxon_level, $tid ) =
			  get_taxon_info( taxon => $taxon_id );
			$taxon_level = "Unknown" unless defined($taxon_level);
			$taxon_name  = "Unknown" unless defined($taxon_name);
			if ( exists $self->{"read_names"}{$qname} ) {
				foreach my $name_ref ( @{ $self->{"read_names"}{$qname} } ) {
					print $SEQUENCESUMMARY
					  "$name_ref\t$taxon_id\t$taxon_level\t$taxon_name\t"
					  . $readsummary->{$taxon_id} . "\t"
					  . join( "\t", keys( %{ $sequence_markers{$qname} } ) )
					  . "\n";
				}
			}

		}
	}
	close($SEQUENCESUMMARY);
	close($SEQUENCETAXA);
	$self->{"read_names"} = ();    #clearing the hash from memory
	merge_sequence_taxa( self => $self );
}

=head2 merge_sequence_taxa

	Reads all the sequence_taxa files and outputs 1 single taxasummary and other statistics files for the whole sample.

=cut

sub merge_sequence_taxa {
	my %args       = @_;
	my $self       = $args{self} || miss("PS Object");
	my $taxa_seed  = $self->{"fileDir"} . "/sequence_taxa.*.txt";
	my @taxa_files = glob("$taxa_seed");
	my %placements = ();
	my %unclassifiable;    # {sequenceID}=mass
	foreach my $taxa_file (@taxa_files) {

		#read all the sequence information
		my $TAXAIN = ps_open($taxa_file);
		while (<$TAXAIN>) {
			chomp($_);
			my @line         = split( /\t/, $_ );
			my $read_id      = $line[0];
			my $taxon_id     = $line[1];
			my $rank         = $line[2];
			my $species_name = $line[3];
			my $prob         = $line[4];
			my $marker_name  = $line[5];
			if ( $taxon_id eq "Unknown" ) {
				$unclassifiable{$read_id} = $prob;
			}
			else {
				$placements{$read_id}{$taxon_id} = $prob;
			}
		}
		close($TAXAIN);
	}

	# make a summary of total reads at each taxonomic level
	# this gets used later in krona output
	foreach my $qname ( keys(%placements) ) {
		my $readsummary = sum_taxon_levels( placements => $placements{$qname} );
		foreach my $taxon_id ( keys(%$readsummary) ) {
			$ncbi_summary{$taxon_id} = 0
			  unless defined( $ncbi_summary{$taxon_id} );
			$ncbi_summary{$taxon_id} += $readsummary->{$taxon_id};
		}
	}

	my $TAXAOUT = ps_open( ">" . $self->{"fileDir"} . "/taxasummary.txt" );

	# write unclassifiable
	my $unclass_total = 0;
	foreach my $u ( values(%unclassifiable) ) {
		$unclass_total += $u;
	}

	# sort rest of taxa by descending abundance order
	print $TAXAOUT "Unclassifiable\tUnknown\tUnknown\t$unclass_total\n";
	foreach
	  my $taxon ( sort { $ncbireads{$b} <=> $ncbireads{$a} } keys %ncbireads )
	{
		my ( $taxon_name, $taxon_level, $taxon_id ) =
		  get_taxon_info( taxon => $taxon );
		$taxon_level = "Unknown" unless defined($taxon_level);
		$taxon_name  = "Unknown" unless defined($taxon_name);
		print $TAXAOUT
		  join( "\t", $taxon_id, $taxon_level, $taxon_name,
			$ncbireads{$taxon} ), "\n";
	}
	close($TAXAOUT);

	# sample from multinomial to get confidence limits
	# get total read count
	my $totalreads = 0;
	foreach my $val ( values(%ncbireads) ) {
		$totalreads += $val;
	}
	debug "Total reads placed is " . scalar( keys(%placements) ) . "\n";
	debug "Total classifiable probability mass is $totalreads\n";

# write the taxa with 90% highest posterior density, assuming each read is an independent observation
	my $taxasum = 0;
	my $TAXAHPDOUT =
	  ps_open( ">" . $self->{"fileDir"} . "/taxa_90pct_HPD.txt" );
	foreach
	  my $taxon ( sort { $ncbireads{$b} <=> $ncbireads{$a} } keys %ncbireads )
	{
		$taxasum += $ncbireads{$taxon};
		my ( $taxon_name, $taxon_level, $taxon_id ) =
		  get_taxon_info( taxon => $taxon );
		print $TAXAHPDOUT
		  join( "\t", $taxon_id, $taxon_level, $taxon_name,
			$ncbireads{$taxon} ), "\n";
		last if $taxasum >= $totalreads * 0.9;
	}
	close($TAXAHPDOUT);

	#Need to move this to the merge summary function
	unless ( $self->{"simple"} ) {

		# skip this if only a simple summary is desired (it's slow)
		debug "Generating krona\n";
		krona_report( self => $self );
	}
}

my $xml;
my $KRONA_THRESHOLD = 0.01;

sub krona_report {
	my %args = @_;
	my $self = $args{self} || miss("self");

	my $OUTPUT = IO::File->new( ">" . $self->{"fileDir"} . "/krona.html" );
	print $OUTPUT <<EOF
<!DOCTYPE html PUBLIC "-//W3C//DTD XHTML 1.0 Strict//EN" "http://www.w3.org/TR/xhtml1/DTD/xhtml1-strict.dtd">
<html xmlns="http://www.w3.org/1999/xhtml" xml:lang="en" lang="en">
 <head>
  <meta charset="utf-8"/>
  <base href="http://krona.sourceforge.net/" target="_blank"/>
  <link rel="shortcut icon" href="img/favicon.ico"/>
  <script id="notfound">window.onload=function(){document.body.innerHTML="Could not get resources from \"http://krona.sourceforge.net\"."}</script>
  <script src="src/krona-2.0.js"></script>
 </head>
 <body>
  <img id="hiddenImage" src="img/hidden.png" style="display:none"/>
  <noscript>Javascript must be enabled to view this page.</noscript>
  <div style="display:none">	

EOF
	  ;
	debug "init xml\n";
	$xml = new XML::Writer( OUTPUT => $OUTPUT );
	$xml->startTag( "krona", "collapse" => "false", "key" => "true" );
	$xml->startTag( "attributes", "magnitude" => "abundance" );
	$xml->startTag( "attribute",  "display"   => "reads" );
	$xml->characters("abundance");
	$xml->endTag("attribute");
	$xml->endTag("attributes");
	$xml->startTag("datasets");
	$xml->startTag("dataset");
	$xml->characters( $self->{"readsFile"} );
	$xml->endTag("dataset");
	$xml->endTag("datasets");

	debug "parse ncbi\n";

	# FIXME: work with other taxonomy trees
	my $taxonomy = Bio::Phylo::IO->parse(
		'-file'   => "$Phylosift::Utilities::marker_dir/ncbi_tree.updated.tre",
		'-format' => 'newick',
	)->first;

	debug "visitor\n";
	my $root = $taxonomy->get_root;
	debug "Root node id " . $root->get_name . "\n";
	debug "Root node read count " . $ncbi_summary{ $root->get_name } . "\n";

   # write out abundance for nodes that have > $KRONA_THRESHOLD probability mass
	$root->visit_depth_first(
		-pre => sub {
			my $node = shift;
			my $name = $node->get_name;
			return
			  unless ( defined( $ncbi_summary{$name} )
				&& $ncbi_summary{$name} / $ncbi_summary{1} > $KRONA_THRESHOLD );
			my ( $taxon_name, $taxon_level, $taxon_id ) =
			  get_taxon_info( taxon => $name );
			$xml->startTag(
				"node",
				"name" => $taxon_name,
				"href" =>
"http://www.ncbi.nlm.nih.gov/Taxonomy/Browser/wwwtax.cgi?id=$name"
			);
			$xml->startTag("abundance");
			$xml->startTag("val");
			$xml->characters( $ncbi_summary{$name} );
			$xml->endTag("val");
			$xml->endTag("abundance");
		},
		-pre_sister => sub {
			my $node = shift;
			my $name = $node->get_name;
			return
			  unless ( defined( $ncbi_summary{$name} )
				&& $ncbi_summary{$name} / $ncbi_summary{1} > $KRONA_THRESHOLD );
			$xml->endTag("node");
		},
		-no_sister => sub {
			my $node = shift;
			my $name = $node->get_name;
			return
			  unless ( defined( $ncbi_summary{$name} )
				&& $ncbi_summary{$name} / $ncbi_summary{1} > $KRONA_THRESHOLD );
			$xml->endTag("node");
		}
	);
	debug "done visiting!\n";

	$xml->endTag("krona");
	$xml->end();
	print $OUTPUT "\n</div><div style=\"position:absolute;bottom:0;\">\n";
	print_run_info( self => $self, OUTPUT => $OUTPUT, newline => "<br/>\n" );
	print $OUTPUT "</div></body></html>\n";
	$OUTPUT->close();
}

sub print_run_info {
	my %args    = @_;
	my $self    = $args{self} || miss("self");
	my $OUTPUT  = $args{OUTPUT} || miss("OUTPUT");
	my $newline = $args{newline} || "\n";
	print $OUTPUT "Program run as:$newline"
	  . join( " ", "phylosift", @{ $self->{"ARGV"} } )
	  . "$newline";
	print $OUTPUT "Marker database version:\n"
	  . join(
		"$newline",
		Phylosift::Utilities::get_marker_version(
			path => $Phylosift::Utilities::marker_dir
		)
	  ) . "$newline";
}

#
# non-functional until dependency on Math::Random can be eliminated
#
sub write_confidence_intervals {
	my %args         = @_;
	my $self         = $args{self} || miss("self");
	my $ncbireadsref = $args{ncbi_reads_reference}
	  || miss("ncbi_reads_reference");
	my $totalreads = $args{total_reads} || miss("total_reads");
	my %ncbireads = %$ncbireadsref;

	# normalize to a sampling distribution
	foreach my $key ( keys(%ncbireads) ) {
		$ncbireads{$key} /= $totalreads + 1;
	}
	my $normsum  = 0;
	my @valarray = values(%ncbireads);
	foreach my $val (@valarray) {
		$normsum += $val;
	}
	my $sample_count = 100;
	my %samples;
	for ( my $sI = 0 ; $sI < $sample_count ; $sI++ ) {

#        my @sample = Math::Random::random_multinomial( $totalreads, @valarray );
		my @sample;
		my $kI = 0;
		foreach my $key ( keys(%ncbireads) ) {
			push( @{ $samples{$key} }, $sample[ $kI++ ] );
		}
	}
	my $TAXA_CONF = ps_open( ">" . $self->{"fileDir"} . "/taxaconfidence.txt" );
	foreach my $key ( keys(%samples) ) {
		my @svals = @{ $samples{$key} };
		my @sorted = sort { $a <=> $b } @svals;
		my ( $taxon_name, $taxon_level, $taxon_id ) = getTaxonInfo($key);
		print $TAXA_CONF join( "\t",
			$taxon_id,
			$taxon_level,
			$taxon_name,
			$sorted[0],
			$sorted[ int( $sample_count * 0.1 ) ],
			$sorted[ int( $sample_count * 0.25 ) ],
			$sorted[ int( $sample_count * 0.5 ) ],
			$sorted[ int( $sample_count * 0.75 ) ],
			$sorted[ int( $sample_count * 0.9 ) ],
			$sorted[ $sample_count - 1 ] ),
		  "\n";
	}
}

sub sum_taxon_levels {
	my %args       = @_;
	my $placements = $args{placements} || miss("placements");
	my %summarized = ();
	foreach my $taxon_id ( keys %$placements ) {
		my $cur_tid = $taxon_id;
		while ( defined($cur_tid) ) {
			$summarized{$cur_tid} = 0 unless defined( $summarized{$cur_tid} );
			$summarized{$cur_tid} += $placements->{$taxon_id};
			last
			  if defined( $parent{$cur_tid}[0] )
				  && $parent{$cur_tid}[0] == $cur_tid;
			$cur_tid = $parent{$cur_tid}[0];
		}
	}
	return \%summarized;
}

sub get_taxon_info {
	my %args = @_;
	my $in = $args{taxon} || miss("taxon");
	read_ncbi_taxonomy_structure();
	if ( $in =~ /^\d+$/ ) {

		#it's an ncbi taxon id.  look up its name and level.
		my $merged = Phylosift::Summarize::read_merged_nodes();
		$in = $merged->{$in} if defined( $merged->{$in} );
		my $name  = $idnamemap{$in};
		my $level = $parent{$in}->[1];
		return ( $name, $level, $in );
	}
	elsif ( $in =~ /\w+/ ) {

		# old style map, need to go from NCBI name back to ID
		my $name = $in;
		$name =~ s/_/ /g;    # map uses spaces instead of underscores
		my ( $id, $qname ) = donying_find_name_in_taxa_db( name => $name );
		my $level = $parent{$id}->[1];
		return ( $in, $level, $id );
	}
	else {
	}
	return ( $in, "", "" );
}

sub tree_name {
	my %args = @_;
	my $inName = $args{name} || return;
	$inName =~ s/\s+/_/g;
	$inName =~ s/'//g;
	$inName =~ s/[\(\)]//g;
	$inName =~ s/-/_/g;
	$inName =~ s/\//_/g;
	$inName =~ s/#/_/g;
	$inName =~ s/\:/_/g;
	return $inName;
}

=head2 homogenize_name_ala_dongying

=cut

sub homogenize_name_ala_dongying {
	my %args = @_;
	my $inName = $args{name} || miss("name");
	return "" unless defined($inName);
	$inName =~ s/^\s+//;
	$inName =~ s/\s+$//;
	$inName =~ s/\s+/ /g;
	$inName =~ s/,//g;
	$inName =~ s/[)(]//g;
	$inName =~ s/-/ /g;
	$inName = uc $inName;
	return $inName;
}

=head2 donying_find_name_in_taxa_db
    
=cut

sub donying_find_name_in_taxa_db {
	my %args = @_;
	my $name = $args{name} || miss("name");
	return "" unless defined($name);
	$name =~ s/^\s+//;
	my @t = split( /\s+/, $name );
	my $input_name = join( " ", @t );
	my $q_name     = $input_name;
	my $id         = "ERROR";
	while ( @t >= 1 ) {
		$q_name = join( " ", @t );
		$q_name = uc $q_name;
		if ( defined( $nameidmap{$q_name} ) ) {
			$id = $nameidmap{$q_name};
			last;
		}
		pop @t;
	}
	return ( $id, $q_name );
}

=head2 read_merged_nodes

Read in obsolete NCBI taxon IDs that have been merged into new taxon IDs.
Returns a hash mapping old to new taxon ID

=cut

my %merged;

sub read_merged_nodes {
	return \%merged if %merged;
	debug "Reading merged ncbi nodes\n";
	my $MERGED = ps_open("$Phylosift::Utilities::ncbi_dir/merged.dmp");
	while ( my $line = <$MERGED> ) {
		chomp $line;
		my @vals = split( /\s+\|\s*/, $line );
		$merged{ $vals[0] } = $vals[1];
	}
	debug "Done reading merged\n";
	return \%merged;
}

=head1 AUTHOR

Aaron Darling, C<< <aarondarling at ucdavis.edu> >>
Guillaume Jospin, C<< <gjospin at ucdavis.edu> >>

=head1 BUGS

Please report any bugs or feature requests to C<bug-phylosift-phylosift at rt.cpan.org>, or through
the web interface at L<http://rt.cpan.org/NoAuth/ReportBug.html?Queue=Phylosift-Phylosift>.  I will be notified, and then you'll
automatically be notified of progress on your bug as I make changes.




=head1 SUPPORT

You can find documentation for this module with the perldoc command.

    perldoc Phylosift::Summarize


You can also look for information at:

=over 4

=item * RT: CPAN's request tracker (report bugs here)

L<http://rt.cpan.org/NoAuth/Bugs.html?Dist=Phylosift-Phylosift>

=item * AnnoCPAN: Annotated CPAN documentation

L<http://annocpan.org/dist/Phylosift-Phylosift>

=item * CPAN Ratings

L<http://cpanratings.perl.org/d/Phylosift-Phylosift>

=item * Search CPAN

L<http://search.cpan.org/dist/Phylosift-Phylosift/>

=back


=head1 ACKNOWLEDGEMENTS


=head1 LICENSE AND COPYRIGHT

Copyright 2011 Aaron Darling and Guillaume Jospin.

This program is free software; you can redistribute it and/or modify it
under the terms of either: the GNU General Public License as published
by the Free Software Foundation.

See http://dev.perl.org/licenses/ for more information.


=cut

1;    # End of Phylosift::Summarize.pm<|MERGE_RESOLUTION|>--- conflicted
+++ resolved
@@ -191,32 +191,10 @@
 				$sub = $1 if $placeFile =~ /\.sub(\d+)\./;
 
 				# first read the taxonomy mapping
-<<<<<<< HEAD
 				my $markermapfile = Phylosift::Utilities::get_marker_taxon_map(self=>$self, marker=>$marker, dna=>$dna, sub_marker=>$sub);
 				next unless -e $markermapfile;	# can't summarize if there ain't no mappin'!
 				my $markerncbimap = read_taxonmap(file=>$markermapfile);
 		
-=======
-				my $markermapfile = Phylosift::Utilities::get_marker_taxon_map(
-					self       => $self,
-					marker     => $marker,
-					dna        => $dna,
-					sub_marker => $sub
-				);
-				next
-				  unless -e $markermapfile
-				;    # can't summarize if there ain't no mappin'!
-				my $TAXONMAP = ps_open($markermapfile);
-				my %markerncbimap;
-				while ( my $line = <$TAXONMAP> ) {
-					chomp($line);
-					my ( $markerbranch, $ncbiname ) = split( /\t/, $line );
-					$markerncbimap{$markerbranch} = []
-					  unless defined( $markerncbimap{$markerbranch} );
-					push( @{ $markerncbimap{$markerbranch} }, $ncbiname );
-				}
-
->>>>>>> 24b2ac60
 				# then read & map the placement
 				my $JPLACEFILE = ps_open($placeFile);
 				my @treedata   = <$JPLACEFILE>;
@@ -235,12 +213,8 @@
 					for ( my $j = 0 ; $j < @{ $place->{p} } ; $j++ ) {
 						my $edge = $place->{p}->[$j]->[0];
 
-<<<<<<< HEAD
-						if( !defined($markerncbimap->{$edge}) ){
-=======
-						if ( !defined( $markerncbimap{$edge} ) ) {
-
->>>>>>> 24b2ac60
+						if ( !defined( $markerncbimap->{$edge} ) ) {
+
 							# mark these reads as unclassifiable
 							for ( my $k = 0 ; $k < @{ $place->{nm} } ; $k++ ) {
 								my $qname   = $place->{nm}->[$k]->[0];
@@ -251,22 +225,13 @@
 							}
 							next;
 						}
-<<<<<<< HEAD
-						
 						my $mapcount = scalar( @{ $markerncbimap->{$edge} } );
-						# for each taxon to which the current phylogeny edge could map
+
+				  # for each taxon to which the current phylogeny edge could map
 						foreach my $taxon ( @{ $markerncbimap->{$edge} } ) {
-							my ( $taxon_name, $taxon_level, $taxon_id ) = get_taxon_info( taxon => $taxon );
-=======
-
-						my $mapcount = scalar( @{ $markerncbimap{$edge} } );
-
-				  # for each taxon to which the current phylogeny edge could map
-						foreach my $taxon ( @{ $markerncbimap{$edge} } ) {
 							my ( $taxon_name, $taxon_level, $taxon_id ) =
 							  get_taxon_info( taxon => $taxon );
 
->>>>>>> 24b2ac60
 							# for each query seq in the current placement record
 							for ( my $k = 0 ; $k < @{ $place->{nm} } ; $k++ ) {
 								my $qname   = $place->{nm}->[$k]->[0];
