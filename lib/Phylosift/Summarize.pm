--- conflicted
+++ resolved
@@ -76,7 +76,6 @@
 	return %parent;
 }
 
-<<<<<<< HEAD
 sub make_ncbi_tree_from_update {
     my %args = @_;
 	my $self        = $args{self};
@@ -123,8 +122,6 @@
 	print TREEOUT $phylotree->to_newick( "-nodelabels" => 1 );
 	close TREEOUT;
 }
-=======
->>>>>>> e641b5e0
 
 =head2 make_ncbi_tree
 Reads all the marker gene trees, finds their corresponding taxa in the NCBI taxonomy, and
