package Phylosift::Summarize;
use warnings;
use strict;
use FindBin;
use Phylosift::Utilities qw(:all);
use Carp;
use Bio::Phylo;
use Bio::Phylo::Forest::Tree;

if ( $^O =~ /arwin/ ) {
	use lib "$FindBin::Bin/osx/darwin-thread-multi-2level/";
}

=head1 NAME

Phylosift::Summarize - Summarize placed reads using the NCBI taxonomy

=head1 VERSION

Version 0.01

=cut

our $VERSION = '0.01';

=head1 SYNOPSIS

Reconciles gene-tree specific read placements with the NCBI taxonomy

=head1 EXPORT

A list of functions that can be exported.  You can delete this section
if you don't export anything, such as for a purely object-oriented module.

=head1 SUBROUTINES/METHODS

=head2 summarize

=cut

my %nameidmap;
my %idnamemap;

=head2 read_ncbi_taxon_name_map

# read the NCBI taxon names
# stash them in hashes called nameidmap and idnamemap to go back & forth from tax ids to names

=cut

sub read_ncbi_taxon_name_map {
	return ( %nameidmap, %idnamemap ) if %nameidmap;
	my $ncbidir = $Phylosift::Utilities::ncbi_dir;
	my $TAXIDS = ps_open( "$ncbidir/names.dmp" );
	while ( my $line = <$TAXIDS> ) {
		chomp $line;
		if ( ( $line =~ /scientific name/ ) || ( $line =~ /synonym/ ) || ( $line =~ /misspelling/ ) ) {
			my @vals = split( /\s+\|\s+/, $line );
			$nameidmap{ homogenize_name_ala_dongying( name => $vals[1] ) } = $vals[0];
			$idnamemap{ $vals[0] } = homogenize_name_ala_dongying( name => $vals[1] ) if ( $line =~ /scientific name/ );
		}
	}
	return ( %nameidmap, %idnamemap );
}

# now read the NCBI taxonomy structure
# puts the results in a hash called "parent"
my %parent;

sub read_ncbi_taxonomy_structure {
	my $ncbidir = $Phylosift::Utilities::ncbi_dir;
	my $TAXSTRUCTURE = ps_open( "$ncbidir/nodes.dmp" );
	while ( my $line = <$TAXSTRUCTURE> ) {
		chomp $line;
		my @vals = split( /\s+\|\s+/, $line );
		$parent{ $vals[0] } = [ $vals[1], $vals[2] ];
	}
	return %parent;
}

sub make_ncbi_tree_from_update {
	my %args        = @_;
	my $self        = $args{self} // miss("self");
	my $results_dir = $args{results_directory} // miss("results_directory");
	my $markerdir   = $args{marker_directory} // miss("marker_directory");
	read_ncbi_taxon_name_map();
	read_ncbi_taxonomy_structure();
	my $AAIDS = ps_open( "$markerdir/gene_ids.aa.txt" );
	my $MARKERTAXONMAP = ps_open( ">$markerdir/marker_taxon_map.updated.txt" );
	my @taxonids;

	while ( my $line = <$AAIDS> ) {
		chomp $line;
		my ( $marker, $taxon, $uniqueid ) = split( /\t/, $line );
		push( @taxonids, $taxon ) if $taxon =~ /^\d+$/;
		print $MARKERTAXONMAP "$uniqueid\t$taxon\n";
	}
	close $MARKERTAXONMAP;
	my %tidnodes;
	my $phylotree = Bio::Phylo::Forest::Tree->new();
	foreach my $tid (@taxonids) {
		next if ( $tid eq "" );
		my $child;
		while ( $tid != 1 ) {

			# check if we've already seen this one
			last if ( defined( $tidnodes{$tid} ) );

			# create a new node & add to tree
			my $parentid = $parent{$tid}->[0];
			my $newnode;
			$newnode = Bio::Phylo::Forest::Node->new( -parent => $tidnodes{$parentid}, -name => $tid ) if defined( $tidnodes{$parentid} );
			$newnode = Bio::Phylo::Forest::Node->new( -name => $tid ) if !defined( $tidnodes{$parentid} );
			$tidnodes{$tid} = $newnode;
			$newnode->set_child($child) if ( defined($child) );
			$phylotree->insert($newnode);

			# continue traversal toward root
			$tid   = $parentid;
			$child = $newnode;
		}
	}
	my $TREEOUT = ps_open( ">ncbi_tree.updated.tre" );
	print $TREEOUT $phylotree->to_newick( "-nodelabels" => 1 );
	close $TREEOUT;
}

=head2 make_ncbi_tree
Reads all the marker gene trees, finds their corresponding taxa in the NCBI taxonomy, and
constructs a newick format tree representation of the NCBI taxonomy containing only the
organisms present in the marker gene trees.  
=cut

sub make_ncbi_tree {
	my %args = @_;
	my $self = $args{self} // miss("self");
	read_ncbi_taxon_name_map();
	read_ncbi_taxonomy_structure();

	# now read the list of organisms we have in our DB
	# construct a phylo tree with the NCBI topology containing
	# just the organisms in our database
	my $markerdir = $Phylosift::Utilities::marker_dir;
	my %namemap   = Phylosift::Utilities::read_name_table( marker_directory => $markerdir );
	my $phylotree = Bio::Phylo::Forest::Tree->new();
	my $MARKERTAXONMAP = ps_open( ">$markerdir/marker_taxon_map.txt" );
	my %tidnodes;
	foreach my $key ( keys(%namemap) ) {
		$namemap{$key} = homogenize_name_ala_dongying( name => $namemap{$key} );
		my ( $tid, $name ) = donying_find_name_in_taxa_db( name => $namemap{$key} );
		if ( $tid eq "ERROR" ) {
			print STDERR "Error! Could not find $namemap{$key} in name map\n" if length($key) > 12;
			next;
		}

		# add it to the mapping file
		debug "TEST:".$idnamemap{$tid}."\n";
		my $treename = tree_name( name => $idnamemap{$tid} );
		print $MARKERTAXONMAP "$key\t$treename\n";

		#got the taxon id, now walk to root adding tree nodes as necessary
		next unless ( defined($tid) );
		my $child;
		while ( $tid != 1 ) {

			# check if we've already seen this one
			last if ( defined( $tidnodes{$tid} ) );

			# create a new node & add to tree
			my $nodename = tree_name( name => $idnamemap{$tid} );
			my $parentid = $parent{$tid}->[0];
			my $newnode;
			$newnode = Bio::Phylo::Forest::Node->new( -parent => $tidnodes{$parentid}, -name => $nodename ) if defined( $tidnodes{$parentid} );
			$newnode = Bio::Phylo::Forest::Node->new( -name => $nodename ) if !defined( $tidnodes{$parentid} );
			$tidnodes{$tid} = $newnode;
			$newnode->set_child($child) if ( defined($child) );
			$phylotree->insert($newnode);

			# continue traversal toward root
			$tid   = $parentid;
			$child = $newnode;
		}
	}
	close $MARKERTAXONMAP;
	my $TREEOUT = ps_open( ">ncbi_tree.tre" );
	print $TREEOUT $phylotree->to_newick( "-nodelabels" => 1 );
	close $TREEOUT;
}

=head2 read_coverage
Reads a coverage file
Input: file - a file name
=cut

sub read_coverage {
	my %args = @_;
	my $file = $args{file} // miss("file");
	my %coverage;
	my $COVERAGE = ps_open( $file );
	while ( my $line = <$COVERAGE> ) {
		chomp $line;
		my @data = split( /\t/, $line );
		$data[0] =~ s/[\(\)\[\]\+\=\<\>\?]//g;
		$data[0] =~ s/[\-\s]/_/g;
		$coverage{ $data[0] } = $data[1];
	}
	return \%coverage;
}

=head2 summarize
Reads the .place files containing Pplacer read placements and maps them onto the
NCBI taxonomy
=cut

sub summarize {
	my %args    = @_;
	my $self    = $args{self} // miss("self");
	my $markRef = $args{marker_reference} // miss("marker_reference");    # list of the markers we're using
	read_ncbi_taxon_name_map();
	read_ncbi_taxonomy_structure();
	my $markerdir = $Phylosift::Utilities::marker_dir;
	my %namemap = Phylosift::Utilities::read_name_table( marker_directory => $markerdir );
	foreach my $key ( keys(%namemap) ) {
		$namemap{$key} = homogenize_name_ala_dongying( name => $namemap{$key} );
	}

	# keep a hash counting up all the read placements
	my %ncbireads;

	# try to read a contig coverage file if it exists
	my %coverage;
	if ( defined $self->{"coverage"} ) {
		my $covref = read_coverage( file => $self->{"coverage"} );
		%coverage = %$covref;
	}

	# read all of the .place files for markers
	# map them onto the ncbi taxonomy
	# this is a hash structured as {sequenceID}{taxonID}=probabilitySum
	my %placements;
	unshift( @{$markRef}, "concat" ) if $self->{"updated"};
	foreach my $marker ( @{$markRef} ) {
		my $markermapfile = "$markerdir/$marker.ncbimap";
		$markermapfile = "$markerdir/$marker.updated/$marker.taxonmap" if $self->{"updated"};
		next unless -e $markermapfile;

		# don't bother with this one if there's no read placements
		my $placeFile = $self->{"treeDir"} . "/" . Phylosift::Utilities::get_read_placement_file( marker => $marker );
		next unless ( -e $placeFile );
		my $PP_COVFILE = ps_open( ">" . Phylosift::Utilities::get_read_placement_file( marker => $marker ) . ".cov" ) if ( defined $self->{"coverage"} );

		# first read the taxonomy mapping
		my $TAXONMAP = ps_open( $markermapfile );
		my %markerncbimap;
		while ( my $line = <$TAXONMAP> ) {
			chomp($line);
			my ( $markerbranch, $ncbiname ) = split( /\t/, $line );
			$markerncbimap{$markerbranch} = [] unless defined( $markerncbimap{$markerbranch} );
			push( @{ $markerncbimap{$markerbranch} }, $ncbiname );
		}

		# then read & map the placement
		my $PLACEFILE = ps_open( $placeFile );
		my $placeline = 0;
		my %curplaces;
		while ( my $line = <$PLACEFILE> ) {
			print $PP_COVFILE $line if ( defined $self->{"coverage"} );
			$placeline = 1 if ( $line =~ /"placements"/ );
			next if ( $line =~ /^\>/ );
			next if ( $line =~ /^\s*\#/ );
			if ( $placeline == 1 && $line =~ /\[(\d+),\s.\d+\.?\d+,\s(\d+\.?\d*),/ ) {
				$curplaces{$1} = $2;
			}

			# have we reached the end of a placement entry?
			if ( $placeline == 1 && $line =~ /\"nm\"\:\s+\[\[\"(.+?)\",\s+\d+\]\]/ ) {
				my $qname = $1;

				# tally up the probabilities on different NCBI groups
				foreach my $edge ( keys(%curplaces) ) {
					my $weightRatio = $curplaces{$edge};
					$weightRatio *= $coverage{$qname} if defined( $coverage{$qname} );
					print STDERR "Marker $marker missing mapping from phylogeny edge $edge to taxonomy\n" unless defined( $markerncbimap{$edge} );
					next unless defined( $markerncbimap{$edge} );
					my $mapcount = scalar( @{ $markerncbimap{$edge} } );
					print STDERR "Found 0 taxa for edge $edge\n" if ( scalar( @{ $markerncbimap{$edge} } ) == 0 );
					foreach my $taxon ( @{ $markerncbimap{$edge} } ) {
						my ( $taxon_name, $taxon_level, $taxon_id ) = get_taxon_info( taxon => $taxon );
						$placements{$qname} = () unless defined( $placements{$qname} );
						$placements{$qname}{$taxon_id} = 0 unless defined( $placements{$qname}{$taxon_id} );
						$placements{$qname}{$taxon_id} += $curplaces{$edge} / $mapcount;
						$ncbireads{$taxon} = 0 unless defined $ncbireads{$taxon};
						$ncbireads{$taxon} += $weightRatio / $mapcount;    # split the p.p. across the possible edge mappings
					}

					# if we have read coverage information, add it to an updated placement file
					my $mass = 1;
					$mass = $coverage{$qname} if defined( $coverage{$qname} );
					my $massline = ", \"m\": \"$mass\"\n";
					print $PP_COVFILE $line if ( defined $self->{"coverage"} );
				}
				%curplaces = ();
			}
		}
		close $PP_COVFILE if ( defined $self->{"coverage"} );
	}

	# also write out the taxon assignments for sequences
	my $SEQUENCETAXA = ps_open( ">" . $self->{"fileDir"} . "/sequence_taxa.txt" );
	my $SEQUENCESUMMARY = ps_open( ">" . $self->{"fileDir"} . "/sequence_taxa_summary.txt" );
	foreach my $qname ( keys(%placements) ) {

		# sum up all placements for this sequence, use to normalize
		my $placecount = 0;
		foreach my $taxon_id ( keys( %{ $placements{$qname} } ) ) {
			$placecount += $placements{$qname}{$taxon_id};
		}

		# normalize to probability distribution
		foreach my $taxon_id ( sort { $placements{$qname}{$b} <=> $placements{$qname}{$a} } keys %{ $placements{$qname} } ) {
			$placements{$qname}{$taxon_id} /= $placecount;
			my ( $taxon_name, $taxon_level, $tid ) = get_taxon_info( taxon => $taxon_id );
<<<<<<< HEAD
			print $SEQUENCETAXA "$qname\t$taxon_id\t$taxon_level\t$taxon_name\t" . $placements{$qname}{$taxon_id} . "\n";
=======
			$taxon_level = "Unknown" unless defined($taxon_level);
			$taxon_name  = "Unknown" unless defined($taxon_name);
			print SEQUENCETAXA "$qname\t$taxon_id\t$taxon_level\t$taxon_name\t" . $placements{$qname}{$taxon_id} . "\n";
>>>>>>> 120ec113
		}
		my $readsummary = sum_taxon_levels( placements => $placements{$qname} );
		foreach my $taxon_id ( sort { $readsummary->{$b} <=> $readsummary->{$a} } keys %{$readsummary} ) {
			my ( $taxon_name, $taxon_level, $tid ) = get_taxon_info( taxon => $taxon_id );
<<<<<<< HEAD
			print $SEQUENCESUMMARY "$qname\t$taxon_id\t$taxon_level\t$taxon_name\t" . $readsummary->{$taxon_id} . "\n";
=======
			$taxon_level = "Unknown" unless defined($taxon_level);
			$taxon_name  = "Unknown" unless defined($taxon_name);
			print SEQUENCESUMMARY "$qname\t$taxon_id\t$taxon_level\t$taxon_name\t" . $readsummary->{$taxon_id} . "\n";
>>>>>>> 120ec113
		}
	}
	close($SEQUENCESUMMARY);
	close($SEQUENCETAXA);

	# sort descending
	my $TAXAOUT = ps_open( ">" . $self->{"fileDir"} . "/taxasummary.txt" );
	foreach my $taxon ( sort { $ncbireads{$b} <=> $ncbireads{$a} } keys %ncbireads ) {
		my ( $taxon_name, $taxon_level, $taxon_id ) = get_taxon_info( taxon => $taxon );
		$taxon_level = "Unknown" unless defined($taxon_level);
		$taxon_name  = "Unknown" unless defined($taxon_name);
		print $TAXAOUT join( "\t", $taxon_id, $taxon_level, $taxon_name, $ncbireads{$taxon} ), "\n";
	}
	close($TAXAOUT);

	# sample from multinomial to get confidence limits
	# get total read count
	my $totalreads = 0;
	foreach my $val ( values(%ncbireads) ) {
		$totalreads += $val;
	}
	debug "Total reads are $totalreads\n";

	# write the taxa with 90% highest posterior density, assuming each read is an independent observation
	my $taxasum = 0;
	my $TAXAHPDOUT = ps_open( ">" . $self->{"fileDir"} . "/taxa_90pct_HPD.txt" );
	foreach my $taxon ( sort { $ncbireads{$b} <=> $ncbireads{$a} } keys %ncbireads ) {
		$taxasum += $ncbireads{$taxon};
		my ( $taxon_name, $taxon_level, $taxon_id ) = get_taxon_info( taxon => $taxon );
		print $TAXAHPDOUT join( "\t", $taxon_id, $taxon_level, $taxon_name, $ncbireads{$taxon} ), "\n";
		last if $taxasum >= $totalreads * 0.9;
	}
	close($TAXAHPDOUT);
}

#
# non-functional until dependency on Math::Random can be eliminated
#
sub write_confidence_intervals {
	my %args         = @_;
	my $self         = $args{self} // miss("self");
	my $ncbireadsref = $args{ncbi_reads_reference} // miss("ncbi_reads_reference");
	my $totalreads   = $args{total_reads} // miss("total_reads");
	my %ncbireads    = %$ncbireadsref;

	# normalize to a sampling distribution
	foreach my $key ( keys(%ncbireads) ) {
		$ncbireads{$key} /= $totalreads + 1;
	}
	my $normsum  = 0;
	my @valarray = values(%ncbireads);
	foreach my $val (@valarray) {
		$normsum += $val;
	}
	my $sample_count = 100;
	my %samples;
	for ( my $sI = 0 ; $sI < $sample_count ; $sI++ ) {

		#        my @sample = Math::Random::random_multinomial( $totalreads, @valarray );
		my @sample;
		my $kI = 0;
		foreach my $key ( keys(%ncbireads) ) {
			push( @{ $samples{$key} }, $sample[ $kI++ ] );
		}
	}
	my $TAXA_CONF = ps_open( ">" . $self->{"fileDir"} . "/taxaconfidence.txt" );
	foreach my $key ( keys(%samples) ) {
		my @svals = @{ $samples{$key} };
		my @sorted = sort { $a <=> $b } @svals;
		my ( $taxon_name, $taxon_level, $taxon_id ) = getTaxonInfo($key);
		print $TAXA_CONF join( "\t",
							 $taxon_id,
							 $taxon_level,
							 $taxon_name,
							 $sorted[0],
							 $sorted[ int( $sample_count * 0.1 ) ],
							 $sorted[ int( $sample_count * 0.25 ) ],
							 $sorted[ int( $sample_count * 0.5 ) ],
							 $sorted[ int( $sample_count * 0.75 ) ],
							 $sorted[ int( $sample_count * 0.9 ) ],
							 $sorted[ $sample_count - 1 ] ),
		  "\n";
	}
}

sub sum_taxon_levels {
	my %args       = @_;
	my $placements = $args{placements} // miss("placements");
	my %summarized = ();
	foreach my $taxon_id ( keys %$placements ) {
		my $cur_tid = $taxon_id;
		while ( defined($cur_tid) && $cur_tid != 1 ) {
			$summarized{$cur_tid} = 0 unless defined( $summarized{$cur_tid} );
			$summarized{$cur_tid} += $placements->{$taxon_id};
			$cur_tid = $parent{$cur_tid}[0];
		}
	}
	return \%summarized;
}

sub get_taxon_info {
	my %args = @_;
	my $in   = $args{taxon} // miss("taxon");
	if ( $in =~ /^\d+$/ ) {

		#it's an ncbi taxon id.  look up its name and level.
		my $name  = $idnamemap{$in};
		my $level = $parent{$in}->[1];
		return ( $name, $level, $in );
	} elsif ( $in =~ /\w+/ ) {

		# old style map, need to go from NCBI name back to ID
		my $name = $in;
		$name =~ s/_/ /g;    # map uses spaces instead of underscores
		my ( $id, $qname ) = donying_find_name_in_taxa_db( name => $name );
		my $level = $parent{$id}->[1];
		return ( $in, $level, $id );
	} else {
	}
	return ( $in, "", "" );
}

sub tree_name {
	my %args   = @_;
	my $inName = $args{name} // miss("name");
	$inName =~ s/\s+/_/g;
	$inName =~ s/'//g;
	$inName =~ s/[\(\)]//g;
	$inName =~ s/-/_/g;
	$inName =~ s/\//_/g;
	$inName =~ s/#/_/g;
	$inName =~ s/\:/_/g;
	return $inName;
}

=head2 homogenize_name_ala_dongying

=cut

sub homogenize_name_ala_dongying {
	my %args   = @_;
	my $inName = $args{name} // miss("name");
	return "" unless defined($inName);
	$inName =~ s/^\s+//;
	$inName =~ s/\s+$//;
	$inName =~ s/\s+/ /g;
	$inName =~ s/,//g;
	$inName =~ s/[)(]//g;
	$inName =~ s/-/ /g;
	$inName = uc $inName;
	return $inName;
}

=head2 donying_find_name_in_taxa_db
    
=cut

sub donying_find_name_in_taxa_db {
	my %args = @_;
	my $name = $args{name} // miss("name");
	return "" unless defined($name);
	$name =~ s/^\s+//;
	my @t = split( /\s+/, $name );
	my $input_name = join( " ", @t );
	my $q_name     = $input_name;
	my $id         = "ERROR";
	while ( @t >= 1 ) {
		$q_name = join( " ", @t );
		$q_name = uc $q_name;
		if ( defined( $nameidmap{$q_name} ) ) {
			$id = $nameidmap{$q_name};
			last;
		}
		pop @t;
	}
	return ( $id, $q_name );
}

=head1 AUTHOR

Aaron Darling, C<< <aarondarling at ucdavis.edu> >>
Guillaume Jospin, C<< <gjospin at ucdavis.edu> >>

=head1 BUGS

Please report any bugs or feature requests to C<bug-phylosift-phylosift at rt.cpan.org>, or through
the web interface at L<http://rt.cpan.org/NoAuth/ReportBug.html?Queue=Phylosift-Phylosift>.  I will be notified, and then you'll
automatically be notified of progress on your bug as I make changes.




=head1 SUPPORT

You can find documentation for this module with the perldoc command.

    perldoc Phylosift::Summarize


You can also look for information at:

=over 4

=item * RT: CPAN's request tracker (report bugs here)

L<http://rt.cpan.org/NoAuth/Bugs.html?Dist=Phylosift-Phylosift>

=item * AnnoCPAN: Annotated CPAN documentation

L<http://annocpan.org/dist/Phylosift-Phylosift>

=item * CPAN Ratings

L<http://cpanratings.perl.org/d/Phylosift-Phylosift>

=item * Search CPAN

L<http://search.cpan.org/dist/Phylosift-Phylosift/>

=back


=head1 ACKNOWLEDGEMENTS


=head1 LICENSE AND COPYRIGHT

Copyright 2011 Aaron Darling and Guillaume Jospin.

This program is free software; you can redistribute it and/or modify it
under the terms of either: the GNU General Public License as published
by the Free Software Foundation.

See http://dev.perl.org/licenses/ for more information.


=cut

1;    # End of Phylosift::Summarize.pm<|MERGE_RESOLUTION|>--- conflicted
+++ resolved
@@ -320,24 +320,16 @@
 		foreach my $taxon_id ( sort { $placements{$qname}{$b} <=> $placements{$qname}{$a} } keys %{ $placements{$qname} } ) {
 			$placements{$qname}{$taxon_id} /= $placecount;
 			my ( $taxon_name, $taxon_level, $tid ) = get_taxon_info( taxon => $taxon_id );
-<<<<<<< HEAD
-			print $SEQUENCETAXA "$qname\t$taxon_id\t$taxon_level\t$taxon_name\t" . $placements{$qname}{$taxon_id} . "\n";
-=======
 			$taxon_level = "Unknown" unless defined($taxon_level);
 			$taxon_name  = "Unknown" unless defined($taxon_name);
-			print SEQUENCETAXA "$qname\t$taxon_id\t$taxon_level\t$taxon_name\t" . $placements{$qname}{$taxon_id} . "\n";
->>>>>>> 120ec113
+			print $SEQUENCETAXA "$qname\t$taxon_id\t$taxon_level\t$taxon_name\t" . $placements{$qname}{$taxon_id} . "\n";
 		}
 		my $readsummary = sum_taxon_levels( placements => $placements{$qname} );
 		foreach my $taxon_id ( sort { $readsummary->{$b} <=> $readsummary->{$a} } keys %{$readsummary} ) {
 			my ( $taxon_name, $taxon_level, $tid ) = get_taxon_info( taxon => $taxon_id );
-<<<<<<< HEAD
-			print $SEQUENCESUMMARY "$qname\t$taxon_id\t$taxon_level\t$taxon_name\t" . $readsummary->{$taxon_id} . "\n";
-=======
 			$taxon_level = "Unknown" unless defined($taxon_level);
 			$taxon_name  = "Unknown" unless defined($taxon_name);
-			print SEQUENCESUMMARY "$qname\t$taxon_id\t$taxon_level\t$taxon_name\t" . $readsummary->{$taxon_id} . "\n";
->>>>>>> 120ec113
+			print $SEQUENCESUMMARY "$qname\t$taxon_id\t$taxon_level\t$taxon_name\t" . $readsummary->{$taxon_id} . "\n";
 		}
 	}
 	close($SEQUENCESUMMARY);
