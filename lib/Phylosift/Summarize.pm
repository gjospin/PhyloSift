--- conflicted
+++ resolved
@@ -20,6 +20,7 @@
 Version 0.01
 
 =cut
+
 our $VERSION = '0.01';
 
 =head1 SYNOPSIS
@@ -36,6 +37,7 @@
 =head2 summarize
 
 =cut
+
 my %nameidmap;
 my %idnamemap;
 
@@ -331,13 +333,9 @@
 	# sort descending
 	open( taxaOUT, ">" . $self->{"fileDir"} . "/taxasummary.txt" );
 	foreach my $taxon ( sort { $ncbireads{$b} <=> $ncbireads{$a} } keys %ncbireads ) {
-<<<<<<< HEAD
 		my ( $taxon_name, $taxon_level, $taxon_id ) = get_taxon_info( taxon => $taxon );
-=======
-		my ( $taxon_name, $taxon_level, $taxon_id ) = get_taxon_info(taxon=>$taxon);
 		$taxon_level = "Unknown" unless defined($taxon_level);
-		$taxon_name = "Unknown" unless defined($taxon_name);
->>>>>>> 0bfe296f
+		$taxon_name  = "Unknown" unless defined($taxon_name);
 		print taxaOUT join( "\t", $taxon_id, $taxon_level, $taxon_name, $ncbireads{$taxon} ), "\n";
 	}
 	close(taxaOUT);
@@ -564,4 +562,5 @@
 
 
 =cut
+
 1;    # End of Phylosift::Summarize.pm