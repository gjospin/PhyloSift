package Phylosift::MarkerBuild;
use Cwd;
use Carp;
use Phylosift::Utilities;
use File::Basename;

=head1 NAME

Phylosift::MarkerBuild - build a seed marker package from an existing multiple sequence alignment

=head1 VERSION

Version 0.01

=cut

our $VERSION = '0.01';

=head1 SYNOPSIS

Given a multiple sequence alignment, functions in this package can build a marker package.
Steps involved include masking the alignment, selecting representative sequences for database searches, building a phylogenetic tree, HMM, and pplacer package.

=head1 EXPORT

A list of functions that can be exported.  You can delete this section
if you don't export anything, such as for a purely object-oriented module.

=head1 SUBROUTINES/METHODS

=head2 build_marker

=cut

sub build_marker {
	my %args         = @_;
	my $aln_file     = $args{alignment};
	my $cutoff       = $args{cutoff};
	my ( $core, $path, $ext ) = fileparse( $aln_file, qr/\.[^.]*$/ );
	
	my $target_dir   = getcwd() . "/$core";
	`mkdir $target_dir` unless -e $target_dir;
	
	my $fasta_file = "$target_dir/$core.fasta";
	my $seq_count = Phylosift::Utilities::unalign_sequences($aln_file, $fasta_file);
	
	my $masked_aln = "$target_dir/$core.masked";
	mask(file=>$aln_file,output=>$masked_aln);
	
	my $hmm_file = "$target_dir/$core.hmm";
	generate_hmm( $masked_aln, $hmm_file );
	
<<<<<<< HEAD
	Phylosift::Utilities::fasta2stockholm($masked_aln, "$target_dir/$core.stk");
	my $stk_aln =  "$target_dir/$core.stk";
=======
	Phylosift::Utilities::fastpsstockholm( $masked_aln, "$target_dir/$core.stk" );
	my $stk_aln = "$target_dir/$core.stk";
>>>>>>> 5a36d400

	#may need to create an unaligned file for the sequences before aligning them
	my $new_alignment_file = hmmalign_to_model( $hmm_file, $fasta_file, $target_dir, $stk_aln, $seq_count );
	my $clean_aln          = "$target_dir/$core.clean";
	my %id_map             = mask_and_clean_alignment( $new_alignment_file, $clean_aln );
	my ( $fasttree_file, $tree_log_file ) = generate_fasttree( $clean_aln, $target_dir );

	#need to generate representatives using PDA
	my $rep_file = get_representatives_from_tree( $fasttree_file, $target_dir, $cutoff );

	#need to read the representatives picked by PDA and generate a representative fasta file
	my $rep_fasta = get_fasta_from_pda_representatives( $rep_file, $target_dir, $fasta_file, \%id_map );

	#use taxit to create a new reference package required for running PhyloSift
	#needed are : 1 alignment file, 1 representatives fasta file, 1 hmm profile, 1 tree file, 1 log tree file.
`cd $target_dir;taxit create -c -d "Creating a reference package for PhyloSift for the $core marker" -l $core -f $clean_aln -t $target_dir/$core.tree -s $target_dir/$core.log -Y FastTree -P $core`;
	`rm $target_dir/$core.pda`;
	`rm $target_dir/$core.tree`;
	`rm $target_dir/$core.log`;
	`rm $target_dir/$core.aln`;
	`rm $target_dir/$core.fasta`;
	`rm $clean_aln`;
	`rm $masked_aln`;
	`mv $target_dir/$core/* $target_dir`;
	`rm -rf $target_dir/$core`;
}

=head2 generate_hmm

input: alignment_file, target_directory
generates a HMM profile from an alignment in FASTA format (arg) using hmmbuild.  The hmm is placed in the target_directory

=cut

sub generate_hmm {
	my $file_name = shift;
	my $hmm_name  = shift;
	`$Phylosift::Utilities::hmmbuild --informat afa $hmm_name $file_name`;
}

=head2 hmmalign_to_model

input : hmm_profile,sequence_file,target_dir
Aligns sequences to an HMM model and outputs an alignment
=cut

sub hmmalign_to_model {
	my $hmm_profile   = shift;
	my $sequence_file = shift;
	my $target_dir    = shift;
	my $ref_ali       = shift;
	my $seq_count     = shift;
	my ( $core_name, $path, $ext ) = fileparse( $sequence_file, qr/\.[^.]*$/ );
	open( ALNOUT, ">$target_dir/$core_name.aln" );
	open( ALNIN,  "$Phylosift::Utilities::hmmalign --mapali $ref_ali --trim --outformat afa $hmm_profile $sequence_file |" );
	my $s = 0;

	while ( my $line = <ALNIN> ) {
		if ( $line =~ /^>/ ) {
			$s++;
			last if $s > $seq_count;
		}
		print ALNOUT $line;
	}
	close ALNOUT;
	return "$target_dir/$core_name.aln";
}

=head2 mask_alignment

input : aln_file
Masks the unaligned columns out of an alignment file. Removes ( and ) from the sequence names 
Also removes duplicate IDs
=cut

sub mask_and_clean_alignment {
	my $aln_file    = shift;
	my $output_file = shift;
	my %id_map;    # will store a map of unique IDs to sequence names

	#    open(FILEIN,$aln_file) or carp("Couldn't open $aln_file for reading \n");
	my $in = Phylosift::Utilities::open_SeqIO_object( file => $aln_file );
	my %s = ();    #hash remembering the IDs already printed
	open( FILEOUT, ">$output_file" ) or carp("Couldn't open $output_file for writing\n");
	my $seq_counter = 0;
	while ( my $seq_object = $in->next_seq() ) {
		my $seq       = $seq_object->seq;
		my $id        = $seq_object->id;
		my $unique_id = sprintf( "%09d", $seq_counter++ );
		$id_map{$id} = $unique_id;
		$id  =~ s/\(\)//g;     #removes ( and ) from the header lines
		$seq =~ s/[a-z]//g;    # lowercase chars didnt align to model
		$seq =~ s/\.//g;       # shouldnt be any dots
		print FILEOUT ">" . $unique_id . "\n" . $seq . "\n";
	}

	#    close(FILEIN);
	close(FILEOUT);
	return %id_map;
}

=head2 generate_fasttree

input: alignment_file,target_directory
generates a tree using fasttree and write the output along with the log/info files to the target directory.

=cut

sub generate_fasttree {
	my $aln_file   = shift;
	my $target_dir = shift;
	my ( $core, $path, $ext ) = fileparse( $aln_file, qr/\.[^.]*$/ );
	my %type = Phylosift::Utilities::get_sequence_input_type($aln_file);
	if ( $type{seqtype} eq "dna" ) {
		`$Phylosift::Utilities::fasttree -nt -gtr -log $target_dir/$core.log $aln_file > $target_dir/$core.tree 2> /dev/null`;
	} else {
		`$Phylosift::Utilities::fasttree -gtr -log $target_dir/$core.log $aln_file > $target_dir/$core.tree 2> /dev/null`;
	}
	return ( "$target_dir/$core.tree", "$target_dir/$core.log" );
}

=head2 get_representatives_from_tree

input : tree file in newick format, directory to write the output to, pruning threshold
uses the PDA program to prune a tree to get representative sequences

=cut

sub get_representatives_from_tree {
	my $tree_file  = shift;
	my $target_dir = shift;
	my $cutoff     = shift;
	my ( $core, $path, $ext ) = fileparse( $tree_file, qr/\.[^.]*$/ );

	#get the number of taxa in the tree
	my $taxa_count = 0;
	my $input_tree = new Bio::TreeIO( -file => $tree_file, -format => "newick" );
	while ( my $tree = $input_tree->next_tree ) {
		for my $node ( $tree->get_nodes ) {
			if ( $node->is_Leaf ) {
				$taxa_count++;
			}
		}
	}

	#pda doesn't seem to want to run if $taxa_count is the number of leaves. Decrementing to let pda do the search.
	$taxa_count--;
	my $pda_cmd = "cd $target_dir;$Phylosift::Utilities::pda -g -k $taxa_count -minlen $cutoff $tree_file $target_dir/$core.pda";
	`$pda_cmd`;
	return "$target_dir/$core.pda";
}

=head2 get_fasta_from_pda_representatives 

input pda file and reference fasta file
reads the selected representatives from the pda file and prints the sequences to a new fasta file

=cut

sub get_fasta_from_pda_representatives {
	my $pda_file        = shift;
	my $target_dir      = shift;
	my $reference_fasta = shift;
	my $id_map          = shift;
	my ( $core, $path, $ext ) = fileparse( $pda_file, qr/\.[^.]*$/ );

	#reading the pda file to get the representative IDs
	open( REPSIN, $pda_file ) or carp("Could not open $pda_file\n");
	my $taxa_number   = 0;
	my %selected_taxa = ();
	while (<REPSIN>) {
		chomp($_);
		if ( $_ =~ m/optimal PD set has (\d+) taxa:/ ) {
			$taxa_number = $1;
		} elsif ( $_ =~ m/Corresponding sub-tree:/ ) {
			last;
		} elsif ( $taxa_number != 0 && scalar( keys(%selected_taxa) ) < $taxa_number ) {
			$_ =~ m/^(\S+)$/;
			$selected_taxa{$1} = 1;
		}
	}
	close(REPSIN);

	#reading the reference sequences and printing the selected representatives using BioPerl
	my $reference_seqs        = Phylosift::Utilities::open_SeqIO_object( file => $reference_fasta,         format => "FASTA" );
	my $representatives_fasta = Phylosift::Utilities::open_SeqIO_object( file => ">$target_dir/$core.rep", format => "FASTA" );
	while ( my $ref_seq = $reference_seqs->next_seq ) {
		if ( exists $selected_taxa{ $id_map->{ $ref_seq->id } } ) {
			$representatives_fasta->write_seq($ref_seq);
		}
	}
	return "$target_dir/$core.rep";
}

=head2 mask

Remove columns from a sequence alignment that contain too many gaps or that are otherwise unreliable

=cut

sub mask {
	my %args       = @_;
	my $infile     = $args{file};
	my $outfile    = $args{output};
	my $gap_cutoff = 10;
	my $cutoff     = 10;
	my $maskcont   = martin_mask( $args{file}, $cutoff, $gap_cutoff );
	my %maskseq;
	my @ori_order;
	$maskcont =~ s/^>//;
	my @tempmask = split( />/, $maskcont );

	foreach my $tempmask (@tempmask) {
		my @templine = split( /\n/, $tempmask );
		my $this_ID  = shift(@templine);
		my $this_seq = join( '', @templine );
		$this_seq =~ s/\s+//g;
		my @this_seq = split( //, $this_seq );
		if ( $this_ID ne '_mask' ) { push( @ori_order, $this_ID ) }
		$maskseq{$this_ID} = \@this_seq;
	}
	my %trimseq;
	while ( @{ $maskseq{_mask} } ) {
		my $switch = shift( @{ $maskseq{_mask} } );
		foreach my $key ( keys %maskseq ) {
			if ( $key ne '_mask' ) {
				my $aa = shift( @{ $maskseq{$key} } );
				if ( $switch == 1 ) { $trimseq{$key} .= $aa; }
			}
		}
	}

	# writing out a fasta
	open( TRIMOUT, "> $outfile" ) || die "cannot output aligment after trimming\n";
	foreach my $key (@ori_order) {
		print TRIMOUT ">" . $key . "\n";
		my $i;
		for ( $i = 0 ; $i <= length( $trimseq{$key} ) ; $i += 80 ) {
			my $substr = substr( $trimseq{$key}, $i, 80 );
			print TRIMOUT $substr . "\n";
		}
	}
	close TRIMOUT;
}

sub martin_mask {
	my ( $input_file, $cutoff, $opt_g ) = @_;
	if ( !( length($opt_g) > 1 ) ) { $opt_g = 101; }
	my $self = {};
	$self->{inputfile}  = $input_file;
	$self->{cutoff}     = $cutoff;
	$self->{gap_cutoff} = $opt_g;
	$self               = &ReadMatrix($self);
	$self               = &ReadAlignment($self);
	$self               = &CalculateScore($self);
	$self               = &Mask($self);
	my $return_mask = &Output($self);
	return $return_mask;
}

sub ReadMatrix {
	my $self = shift;
	my @aa;
	my %matrix;
	my ( $matrix_name, $i, $j );
	my %min        = ();
	my $ori_matrix = &ori_matrix();
	my @mx         = split( /\n/, $ori_matrix );
	while (@mx) {
		$_ = shift(@mx);
		if (/amino_acid_order = "(.+)"/) {
			@aa = split //, $1;
		} elsif (/MATRIX (.+)\[/) {
			$matrix_name = $1;
			$j           = 0;
		} elsif (/\d,/) {
			s/(\s|\}|;)//g;
			my @score = split /,/;
			for ( $i = 0 ; $i <= $#score ; $i++ ) {
				$matrix{$matrix_name}{"$aa[$i]$aa[$j]"} = $score[$i] * 100;
				$matrix{$matrix_name}{"$aa[$j]$aa[$i]"} = $score[$i] * 100;
			}
			$j++;
		}
	}
	for my $key ( keys %matrix ) {
		for my $pair ( keys %{ $matrix{$key} } ) {
			if ( !$min{$key} ) {
				$min{$key} = $matrix{$key}{$pair};
			} elsif ( $matrix{$key}{$pair} < $min{$key} ) {
				$min{$key} = $matrix{$key}{$pair};
			}
		}
	}
	foreach my $key ( keys %min ) {
		if ( $min{$key} < 0 ) {
			foreach my $pair ( keys %{ $matrix{$key} } ) {
				$matrix{$key}{$pair} -= $min{$key};
			}
		}
	}
	$self->{matrix} = \%matrix;
	$self->{aa}     = \@aa;
	return $self;
}

sub ReadAlignment {
	my $self = shift;
	my %seq;
	my @order;
	my $id;
	my $input_file = $self->{inputfile};
	open( MASKIN, $input_file ) || die "can't open $input_file\n";
	while (<MASKIN>) {
		chop;
		if (/%([\S]+)/) {
			$id = $1;
			push( @order, $id );
		} elsif (/>([\S]+)/) {
			$id = $1;
			push( @order, $id );
		} else {
			$_ =~ s/\s+//g;
			$_ =~ s/\./-/g;    #AED: treat . and ? as gaps
			$_ =~ s/\?/-/g;
			$seq{$id} .= uc($_);
		}
	}
	close(MASKIN);
	$self->{seq}   = \%seq;
	$self->{order} = \@order;
	return $self;
}

sub CalculateScore {
	my $self = shift;
	my %seq  = %{ $self->{seq} };
	my $seqlength;
	my %seqArray;
	my %matrix = %{ $self->{matrix} };
	my %local_score;
	my %column_score;
	my @aa = @{ $self->{aa} };

	for ( keys %seq ) {
		$seqArray{$_} = [ split //, $seq{$_} ];
		$seqlength = length( $seq{$_} );
	}
	if ( $seqlength <= 20 ) {
		carp "Alignment is too short\n";
	}
	my $numseq = scalar keys %seq;
	for my $i ( 0 .. $seqlength - 1 ) {
		my ( %freq, %profile, %dist, %seqVector ) = ();
		my $dist_mean = 0;
		my $number    = 0;
		my $dist_median;
		my $col;
		my $number_gap;
		foreach my $sequence ( keys %seqArray ) {
			$col .= $seqArray{$sequence}[$i];
			if ( $seqArray{$sequence}[$i] ne "-" ) {
				$freq{ $seqArray{$sequence}[$i] }++;
				$number++;
			} else {
				$number_gap++;
			}
		}
		for my $aa1 (@aa) {
			for my $aps (@aa) {
				$profile{$aa1} += $freq{$aps} * $matrix{"gon250mt"}{"$aa1$aps"} if exists $freq{$aps};
			}

			#			$profile{$aa1} /= $number;
			$profile{$aa1} /= $numseq;
		}
		for my $sequence ( keys %seqArray ) {
			my $c = $seqArray{$sequence}[$i];
			if ( $c ne '-' ) {
				for (@aa) {
					$seqVector{$_} = $matrix{"gon250mt"}{"$c$_"};
				}
				for (@aa) {
					my $diff = $profile{$_} - $seqVector{$_};
					$diff /= 1000;
					$dist{$sequence} += $diff * $diff;
				}
				$dist{$sequence} = sqrt( $dist{$sequence} );
				$dist_mean += $dist{$sequence};

				#			$number ++;
			}
		}
		if ($number) {
			$dist_mean /= $number;
		} else {
			$dist_mean = 0;
		}
		my @sort = sort { $a <=> $b } ( values %dist );
		my $t = $number % 2;
		if ( $t == 0 ) {
			$dist_median = ( $sort[ $number / 2 - 1 ] + $sort[ $number / 2 ] ) / 2;
		} else {
			$dist_median = $sort[ ( $number - 1 ) / 2 ];
		}

		#		$column_score2{$i} = exp (-$dist_mean/4) * 100 *$number/$numseq;
		#		$column_score{$i} = exp (-$dist_median/1.82) * 100 * ($number/$numseq);   # 1.82 make total random alignment score 1.0
		$column_score{$i} = exp( -$dist_median / 3 ) * 100 * ( $number / $numseq );
		my $gap_percent = $number_gap / $numseq * 100;
		my $gap_cutoff  = $self->{gap_cutoff};
		if ( ( $gap_cutoff > 0.00001 ) && ( $gap_percent > $gap_cutoff ) ) {
			$self->{rid_gap}->{$i} = 1;
		}
	}
	$self->{column_score} = \%column_score;
	$self->{local_score}  = \%local_score;
##$self->{column_score2}=\%column_score2;
	$self->{seqlength} = $seqlength;
	$self->{seqArray}  = \%seqArray;
	return $self;
}

sub Mask {
	my $self         = shift;
	my %matrix       = %{ $self->{matrix} };
	my %seq          = %{ $self->{seq} };
	my %seqArray     = %{ $self->{seqArray} };
	my %column_score = %{ $self->{column_score} };
	my %local_score  = %{ $self->{local_score} };
	my $mask;
	my $seqlength = $self->{seqlength};

	for my $i ( 0 .. $seqlength - 1 ) {
		if ( $i <= 2 or $i >= $seqlength - 3 ) {
			$local_score{$i} = $column_score{$i};
		} else {
			$local_score{$i} =
			  ( $column_score{ $i - 3 } +
				2 * $column_score{ $i - 2 } +
				3 * $column_score{ $i - 1 } +
				4 * $column_score{$i} +
				3 * $column_score{ $i + 1 } +
				2 * $column_score{ $i + 2 } +
				1 * $column_score{ $i + 3 } ) / 16;
		}
		if ( $column_score{$i} == 0 ) { $local_score{$i} = 0; }
		elsif ( $local_score{$i} / $column_score{$i} > 3 ) {
			my $score_l = $column_score{ $i - 3 } + $column_score{ $i - 2 } + $column_score{ $i - 1 };
			my $score_r = $column_score{ $i + 1 } + $column_score{ $i + 2 } + $column_score{ $i + 3 };
			if ( ($score_r) && ( $score_l / $score_r > 20 or $score_l / $score_r < 0.05 ) ) {
				$local_score{$i} = $column_score{$i};
			}
		}
###########################################cutoff #######################################
		if ( ( $local_score{$i} >= $cutoff ) && ( !( $self->{rid_gap}->{$i} ) ) ) {
			$mask .= "1";
		} else {
			$mask .= "0";
		}

		#		print $i+1,"\t";
		#		printf "%0.1f\t%0.1f\n", $column_score{$i},$local_score{$i};
	}
	$self->{mask} = $mask;
	return $self;
}

sub Output {
	my $self        = shift;
	my %seq         = %{ $self->{seq} };
	my $mask        = $self->{mask};
	my @order       = @{ $self->{order} };
	my $return_mask = '';
	$seq{"_mask"} = $mask;
	push( @order, '_mask' );
	foreach my $key (@order) {
		$return_mask .= ">$key\n";
		for ( my $i = 0 ; $i < length( $seq{$key} ) ; $i += 60 ) {
			$return_mask .= substr( $seq{$key}, $i, 60 ) . "\n";
		}
	}
	return $return_mask;
}

sub ori_matrix {
	my $matrix = "amino_acid_order = \"ABCDEFGHIKLMNPQRSTVWXYZ\";

MATRIX gon250mt[]={
66,
35,50,
38,35,127,
33,50,13,82,
35,50,15,68,74,
19,35,29,5,9,97,
54,35,21,35,29,0,94,
29,35,26,37,37,34,25,90,
29,35,27,9,17,41,5,20,77,
32,35,16,38,43,13,27,54,21,72,
27,35,25,8,16,48,5,22,69,21,77,
30,35,29,15,21,45,11,26,67,25,69,79,
33,50,23,65,56,14,37,43,16,40,15,20,76,
37,35,14,30,31,9,24,27,17,31,19,19,29,101,
33,50,19,56,62,17,28,43,22,45,24,28,55,33,68,
31,35,20,33,37,13,28,54,19,68,20,23,37,29,45,82,
58,35,35,38,36,16,53,33,23,35,21,25,41,37,36,33,65,
54,35,31,35,34,20,43,33,31,35,26,31,38,35,35,33,60,67,
35,35,35,15,22,35,13,21,71,23,62,61,20,23,25,21,28,35,73,
11,35,28,0,6,74,8,29,23,11,30,28,11,1,17,24,13,11,17,145,
35,35,35,35,35,35,35,35,35,35,35,35,35,35,35,35,35,35,35,35,50,
20,35,31,16,17,84,8,49,30,21,35,33,25,14,23,23,22,22,27,78,35,102,
35,50,35,50,50,35,35,35,35,35,35,35,50,35,50,35,35,35,35,35,35,35,50,";
	return $matrix;
}

=head1 AUTHOR

Martin Wu, C<< <> >>
Dongying Wu, C<< <> >>
Aaron Darling, C<< <aarondarling at ucdavis.edu> >>
Guillaume Jospin, C<< <gjospin at ucdavis.edu> >>

=head1 BUGS

Please report any bugs or feature requests to C<bug-phylosift-phylosift at rt.cpan.org>, or through
the web interface at L<http://rt.cpan.org/NoAuth/ReportBug.html?Queue=Phylosift-Phylosift>.  I will be notified, and then you'll
automatically be notified of progress on your bug as I make changes.




=head1 SUPPORT

You can find documentation for this module with the perldoc command.

    perldoc Phylosift::MarkerBuild


You can also look for information at:

=over 4

=item * RT: CPAN's request tracker (report bugs here)

L<http://rt.cpan.org/NoAuth/Bugs.html?Dist=Phylosift-Phylosift>

=item * AnnoCPAN: Annotated CPAN documentation

L<http://annocpan.org/dist/Phylosift-Phylosift>

=item * CPAN Ratings

L<http://cpanratings.perl.org/d/Phylosift-Phylosift>

=item * Search CPAN

L<http://search.cpan.org/dist/Phylosift-Phylosift/>

=back


=head1 ACKNOWLEDGEMENTS


=head1 LICENSE AND COPYRIGHT

Copyright 2011 Aaron Darling and Guillaume Jospin.

This program is free software; you can redistribute it and/or modify it
under the terms of either: the GNU General Public License as published
by the Free Software Foundation.

See http://dev.perl.org/licenses/ for more information.


=cut

1;    # End of Phylosift::MarkerBuild.pm<|MERGE_RESOLUTION|>--- conflicted
+++ resolved
@@ -50,13 +50,8 @@
 	my $hmm_file = "$target_dir/$core.hmm";
 	generate_hmm( $masked_aln, $hmm_file );
 	
-<<<<<<< HEAD
-	Phylosift::Utilities::fasta2stockholm($masked_aln, "$target_dir/$core.stk");
-	my $stk_aln =  "$target_dir/$core.stk";
-=======
 	Phylosift::Utilities::fastpsstockholm( $masked_aln, "$target_dir/$core.stk" );
 	my $stk_aln = "$target_dir/$core.stk";
->>>>>>> 5a36d400
 
 	#may need to create an unaligned file for the sequences before aligning them
 	my $new_alignment_file = hmmalign_to_model( $hmm_file, $fasta_file, $target_dir, $stk_aln, $seq_count );
