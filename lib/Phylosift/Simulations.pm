--- conflicted
+++ resolved
@@ -290,13 +290,10 @@
 	my %ko_taxa;
 	my $abund_sum=0;
 	my $nummer = $num_picked;
-<<<<<<< HEAD
-=======
 	my $new_genomes = pick_new_genomes();
 	my $use_maxpd = 0;
 	
 	$num_picked *= 2 unless $use_maxpd;	# gawd this is ugly.
->>>>>>> e34264dd
 
 	for ( my $i = 0 ; $i < $num_picked/2 ; ) {
 		# pick one from the maxpd set
@@ -314,14 +311,10 @@
 		# pick one uniformly at random
 		my $rand_taxon = $list[ int( rand($list_length) ) ];
 		debug "picked $rand_taxon, i $i\n";
-<<<<<<< HEAD
-		next unless defined($taxon_genome_files->{$rand_taxon});
-=======
 		croak("ran out of genomes, relax your constraints!") if $nummer == @list;
 		next unless defined($taxon_genome_files->{$rand_taxon});	# is it available on disk?
 		next unless defined($new_genomes->{$rand_taxon});	# is it new enough?
 		next if defined($ko_taxa{$rand_taxon});	# do we already have this one?
->>>>>>> e34264dd
 		$ko_taxa{$rand_taxon}=rand(1000);
 		$abund_sum += $ko_taxa{$rand_taxon};
 		$i++;
@@ -409,11 +402,8 @@
 	# now for each deleted node, find it's ancestral valid node & record some stats
 	my %stats;
 	my $SIMSTATS = ps_open(">".$self->{"fileDir"} . "/sim_stats.txt");
-<<<<<<< HEAD
-=======
 	print $SIMSTATS "# TaxonID\tParentID\tParentDistance\tParentToGrandParent\tParentOtherChild\tMinLeafDist\tNodes0.05\tNodes0.10\tNodes0.15\tNodes0.20\tNodes0.25\n";
 
->>>>>>> e34264dd
 	foreach my $node(@target_nodes){
 		my $parent=$node;
 		my $p_len = $node->get_branch_length();
@@ -438,12 +428,6 @@
 			}
 			$c = $new_c;
 		}
-<<<<<<< HEAD
-		my $tid = $id_to_taxon->{$node->get_name()};
-		$stats{$node} = [$tid, $parent, $p_len, $pp_len, $c_dist];
-		# seems like there's some problem with c_dist
-		print $SIMSTATS join("\t", $tid, $parent, $p_len, $pp_len, $c_dist)."\n";
-=======
 		# get distance to nearest valid leaf
 		my $min_leaf_dist = -1;
 		foreach my $lnode ( @{ $tree->get_entities } ) {
@@ -468,7 +452,6 @@
 		$stats{$node} = [$tid, $parent, $p_len, $pp_len, $c_dist];
 		# seems like there's some problem with c_dist
 		print $SIMSTATS join("\t", $tid, $parent, $p_len, $pp_len, $c_dist, $min_leaf_dist, $n_density{5}, $n_density{10}, $n_density{15}, $n_density{20}, $n_density{25}, $n_density{30}, $n_density{35}, $n_density{40}, $n_density{45}, $n_density{50})."\n";
->>>>>>> e34264dd
 	}
 	my @dn = keys(%del_nodes);
 	return \@dn;
