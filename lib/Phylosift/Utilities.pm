--- conflicted
+++ resolved
@@ -1388,12 +1388,7 @@
 		while (<$MARKERS_IN>) {
 			chomp($_);
 			push( @marks, $_ );
-<<<<<<< HEAD
-			my $mbname = get_marker_basename(marker=>$_);
-			$marker_lookup{$mbname} = $_;
-=======
 			$marker_lookup{get_marker_basename(marker=>$_)} = $_;
->>>>>>> 9d6aff70
 		}
 		close($MARKERS_IN);
 	} else {
