package Phylosift::Utilities;

#use 5.006;
use strict;
use warnings;
use FindBin qw($Bin);
BEGIN { unshift( @INC, "$FindBin::Bin/../legacy/" ) if $] < 5.01; }
use File::Basename;
use Bio::SeqIO;
use Bio::AlignIO;
use Bio::SimpleAlign;
use Bio::Align::Utilities qw(:all);
use Bio::TreeIO;
use Bio::Tree::Tree;
use POSIX ();
use LWP::Simple;
use Carp;
use Cwd;
require File::Fetch;

if ( $^O =~ /arwin/ ) {
	use lib "$FindBin::Bin/../osx/darwin-thread-multi-2level/";
}
use Exporter;
use vars qw[ @EXPORT @EXPORT_OK %EXPORT_TAGS @ISA ];
@ISA       = 'Exporter';
@EXPORT    = qw[start_timer end_timer debug];
@EXPORT_OK = qw[];
%EXPORT_TAGS = (
				 STD => \@EXPORT,
				 all => [ @EXPORT, @EXPORT_OK ],
);
our $debuglevel = 0;

sub debug {
	my $msg = shift;
	my $msglevel = shift || 1;
	print $msg if $debuglevel >= $msglevel;
}

=head1 NAME

Phylosift::Utilities - Implements miscellaneous accessory functions for Phylosift

=head1 VERSION

Version 0.01

=cut

our $VERSION = '0.01';

=head1 SYNOPSIS

Quick summary of what the module does.

Perhaps a little code snippet.

    use Phylosift::Phylosift;

    my $foo = Phylosift::Phylosift->new();
    ...

=head1 EXPORT

A list of functions that can be exported.  You can delete this section
if you don't export anything, such as for a purely object-oriented module.

=head1 SUBROUTINES/METHODS

=head2 programChecks

checks the program requirements for PhyloSift
writes to STDERR if a program is missing or the wrong version is installed
returns 1 or 0 depending on success of failure.

=cut

sub get_program_path {
	my $progname  = shift;
	my $progpath  = shift;
	my $progcheck = "";

	#	print STDERR "BIN : $Bin\n";
	#	exit;
	if ( defined($progpath) && $progpath ne "" && -x $progpath . "/" . $progname ) {
		$progcheck = $progpath . "/" . $progname;
	} else {
		$progcheck = `which $progname 2> /dev/null`;
		chomp $progcheck;
	}

	# last ditch attempt, check the directories from where the script is running
	$progcheck = $Bin . "/" . $progname     unless ( $progcheck =~ /$progname/ || !( -x $Bin . "/" . $progname ) );
	$progcheck = $Bin . "/bin/" . $progname unless ( $progcheck =~ /$progname/ || !( -x $Bin . "/bin/" . $progname ) );

	# check the OS and use Mac binaries if needed
	if ( $^O =~ /arwin/ ) {
		$progcheck = $Bin . "/osx/" . $progname unless ( $progcheck =~ /$progname/ && !( -x $Bin . "/" . $progname ) );
		$progcheck = $Bin . "/osx/" . $progname if ( $progcheck =~ /$Bin\/bin/ );    # don't use the linux binary!
	}
	return $progcheck;
}

# external programs used by Phylosift
our $pplacer      = "";
our $guppy        = "";
our $rppr         = "";
our $taxit        = "";
our $hmmalign     = "";
our $hmmsearch    = "";
our $hmmbuild     = "";
our $blastall     = "";
our $formatdb     = "";
our $rapSearch    = "";
our $preRapSearch = "";
our $raxml        = "";
our $readconciler = "";
our $bowtie2align = "";
our $bowtie2build = "";
our $cmalign      = "";
our $pda          = "";
our $fasttree     = "";
our $lastdb       = "";
our $lastal       = "";

sub programChecks {
	eval 'require Bio::Seq;';
	if ($@) {
		carp "Bioperl was NOT found\n";
		return 1;
	}
	$pplacer = get_program_path( "pplacer", $Phylosift::Settings::pplacer_path );
	if ( $pplacer eq "" ) {

		#program not found return;
		carp("pplacer not found");
		return 1;
	} else {
		`$pplacer --version` =~ m/v1.1.alpha(\d+)/;
		if ( $1 < 10 ) {

			# pplacer was found but the version doesn't match the one tested with Phylosift
			carp("Warning : a different version of pplacer was found. PhyloSift was tested with pplacer v1.1.alpha10\n");
		}
	}
	$guppy    = get_program_path( "guppy",    $Phylosift::Settings::ps_path );
	$taxit    = get_program_path( "taxit",    $Phylosift::Settings::ps_path );
	$rppr     = get_program_path( "rppr",     $Phylosift::Settings::ps_path );
	$cmalign  = get_program_path( "cmalign",  $Phylosift::Settings::ps_path );
	$hmmalign = get_program_path( "hmmalign", $Phylosift::Settings::hmmer3_path );
	if ( $hmmalign eq "" ) {

		#program not found return;
		carp("HMMER3 not found");
		return 1;
	} elsif ( `$hmmalign -h` !~ m/HMMER 3.0rc1/ ) {

		# pplacer was found but the version doens't match the one tested with Phylosift
		carp "Warning : a different version of HMMER was found. PhyloSift was tested with HMMER 3.0rc1\n";
	}
	$hmmsearch = get_program_path( "hmmsearch", $Phylosift::Settings::hmmer3_path );
	$hmmbuild  = get_program_path( "hmmbuild",  $Phylosift::Settings::hmmer3_path );
	$rapSearch = get_program_path( "rapsearch", $Phylosift::Settings::ps_path );
	if ( $rapSearch eq "" ) {
		carp("rapsearch was not found\n");
		return 1;
	}
	$preRapSearch = get_program_path( "prerapsearch", $Phylosift::Settings::ps_path );
	$blastall     = get_program_path( "blastall",     $Phylosift::Settings::ps_path );
	if ( $blastall eq "" ) {
		carp("blastall was not found\n");
		return 1;
	}
	$formatdb = get_program_path( "formatdb", $Phylosift::Settings::ps_path );
	$raxml    = get_program_path( "raxmlHPC", $Phylosift::Settings::ps_path );
	if ( $raxml eq "" ) {
		carp("raxmlHPC was not found\n");
		return 1;
	}
	$readconciler = get_program_path( "readconciler",  $Phylosift::Settings::ps_path );
	$pda          = get_program_path( "pda",           $Phylosift::Settings::ps_path );
	$fasttree     = get_program_path( "FastTree",      $Phylosift::Settings::ps_path );
	$lastdb       = get_program_path( "lastdb",        $Phylosift::Settings::ps_path );
	$lastal       = get_program_path( "lastal",        $Phylosift::Settings::ps_path );
	$bowtie2align = get_program_path( "bowtie2-align", $Phylosift::Settings::bowtie2_path );
	if ( $bowtie2align eq "" ) {

		#program not found return;
		carp("bowtie2 not found");
		return 1;
	}
	$bowtie2build = get_program_path( "bowtie2-build", $Phylosift::Settings::bowtie2_path );
	return 0;
}

=head2 dataChecks

Check for requisite PhyloSift marker datasets

=cut

our $marker_dir           = "";
our $markers_extended_dir = "";
our $ncbi_dir             = "";

sub get_data_path {
	my $dataname  = shift;
	my $datapath  = shift;
	my $datacheck = "";
	if ( defined($datapath) && $datapath ne "" ) {
		$datacheck = $datapath . "/" . $dataname;
	} else {
		my $scriptpath = dirname($0);
		$scriptpath =~ s/bin\/?$//g;
		$datacheck = $scriptpath . "/share/phylosift/" . $dataname;
		return $datacheck if ( -x $datacheck );

		# if the system data dir doesn't exist, default to the user's home
		$datacheck = $ENV{"HOME"} . "/share/phylosift/" . $dataname;
	}
	return $datacheck;
}

sub download_data {
	my $url         = shift;
	my $destination = shift;
	`mkdir -p $destination`;

	# FIXME this is insecure!
	# but then again, so is just about every other line of code in this program...
	my $ff = File::Fetch->new( uri => $url );
	$ff->fetch( to => "$destination/.." );
	debug "URL : $url\n";
	$url =~ /\/(\w+)\.tgz/;
	my $archive = $1;
	debug "ARCHIVE : $archive\n";
	if ( -e "$destination/.. " ) {
		`rm -rf $destination/..`;
	}
	`cd $destination/../ ; tar xzf $archive.tgz ; touch $archive`;
	`rm $destination/../$archive.tgz`;
}
my $marker_update_url           = "http://edhar.genomecenter.ucdavis.edu/~koadman/phylosift_markers/markers.tgz";
my $markers_extended_update_url = "http://edhar.genomecenter.ucdavis.edu/~koadman/phylosift_markers/markers_extended.tgz";
my $ncbi_url                    = "http://edhar.genomecenter.ucdavis.edu/~koadman/ncbi.tgz";

sub marker_update_check {
	my %args        = @_;
	my $self        = $args{self};
	my $url         = $args{url};
	my $marker_path = $args{dir};
	my ( $content_type, $document_length, $modified_time, $expires, $server ) = head($url);
	debug "MARKER_PATH : " . $marker_path . "\n";
	my $get_new_markers = 0;
	if ( -x $marker_path ) {
		my $mtime = ( stat($marker_path) )[9];
		debug "TEST LOCAL :" . localtime($mtime) . "\n";
		if ( !defined($modified_time) ) {
			warn "Warning: unable to connect to marker update server, please check your internet connection\n";
		} elsif ( $modified_time > $mtime ) {
			debug "TEST REMOTE:" . localtime($modified_time) . "\n";
			warn "Found newer version of the marker data\n";
			$get_new_markers = 1;
		}
	} else {
		if ( !defined($modified_time) ) {
			croak "Marker data not found and unable to connect to marker update server, please check your phylosift configuration and internet connection!\n";
		}
		warn "Unable to find marker data!\n";
		$get_new_markers = 1;
	}
	if ($get_new_markers) {
		warn "Downloading from $url\n";
		download_data( $url, $marker_path );
		my @markers = gather_markers( self => $self, path => $marker_path );
		index_marker_db( self => $self, markers => \@markers, path => $marker_path );
	}
}

sub data_checks {
	my %args = @_;
	my $self = $args{self};

	#
	# first check for the standard marker directory
	$marker_dir = get_data_path( "markers", $Phylosift::Settings::marker_path );
	marker_update_check( self => $self, dir => $marker_dir, url => $marker_update_url );

	#
	# now look for the extended marker directory
	$markers_extended_dir = get_data_path( "markers_extended", $Phylosift::Settings::marker_path );
	if ( $self->{"extended"} ) {
		marker_update_check( self => $self, dir => $markers_extended_dir, url => $markers_extended_update_url );
	}

	#
	# now check for the NCBI taxonomy data
	$ncbi_dir = get_data_path( "ncbi", $Phylosift::Settings::ncbi_path );
	my ( $content_type, $document_length, $modified_time, $expires, $server ) = head("$ncbi_url");
	if ( -x $ncbi_dir ) {
		my $ncbi_time = ( stat($ncbi_dir) )[9];
		if ( !defined($modified_time) ) {
			warn "Warning: unable to connect to NCBI taxonomy update server, please check your internet connection\n";
		} elsif ( $modified_time > $ncbi_time ) {
			warn "Found newer version of NCBI taxonomy data!\n";
			warn "Downloading from $ncbi_url\n";
			download_data( $ncbi_url, $ncbi_dir );
		}
	} else {
		if ( !defined($modified_time) ) {
			croak "NCBI taxonomy data not found and unable to connect to update server, please check your phylosift configuration and internet connection!\n";
		}
		warn "Unable to find NCBI taxonomy data!\n";
		warn "Downloading from $ncbi_url\n";
		download_data( $ncbi_url, $ncbi_dir );
	}
}

=head2 fasta2stockholm

Convert a bunch of fasta files to stockholm format
This code is adapted from fasta2stockholm.pl, (c) Ian Holmes and licensed under the GPL
See https://github.com/ihh/dart/ for the original source code

=cut

sub fasta2stockholm {
	my $fasta  = shift;
	my $output = shift;
	open( STOCKOUT, ">$output" );

	# read FASTA file
	my @seq;
	my @name;
	my $name;
	my $curseq = "";
	open FASTA, "<$fasta" or die "Couldn't open '$fasta': $!";
	while (<FASTA>) {
		if (/^\s*>\s*(\S+)/) {
			if ( length($curseq) > 0 ) {
				push @seq,  $curseq;
				push @name, $name;
				$curseq = "";
			}
			$name = $1;
		} else {
			if ( /\S/ && !defined $name ) {
				warn "Ignoring: $_";
			} else {
				s/\s//g;
				$curseq .= $_;
			}
		}
	}
	if ( length($curseq) > 0 ) {
		push @seq,  $curseq;
		push @name, $name;
		$curseq = "";
	}
	close FASTA;

	# check all seqs are same length
	my $length;
	my $lname;
	for ( my $sI = 0 ; $sI < @name ; $sI++ ) {
		my $nname = $name[$sI];
		my $sseq  = $seq[$sI];
		my $l     = length $sseq;
		if ( defined $length ) {
			croak "Sequences not all same length ($lname is $length, $nname is $l)" unless $length == $l;
		} else {
			$length = length $sseq;
			$lname  = $nname;
		}
	}

	# print Stockholm output
	print STOCKOUT "# STOCKHOLM 1.0\n";
	for ( my $sI = 0 ; $sI < @name ; $sI++ ) {
		print STOCKOUT $name[$sI], " ", $seq[$sI], "\n";
	}
	print STOCKOUT "//\n";
}

=head2 stockholm2fasta

Convert a stockholm file to fasta format
This code is adapted from stockholm2fasta.pl, (c) Ian Holmes and licensed under the GPL
See https://github.com/ihh/dart/ for the original source code

=cut

sub stockholm2fasta {
	my %args     = @_;
	my $columns  = $args{columns} || 80;    # number of columns in fasta
	my $gapped   = $args{gapped} || 1;      # should gapped fasta (aligned) be written?
	my $sorted   = $args{sorted} || 1;      # should sequences be sorted?
	my $STREAMIN = $args{in};
	my %seq;
	my $outbuffer = "";
	while (<$STREAMIN>) {
		next unless /\S/;
		next if /^\s*\#/;
		if (/^\s*\/\//) { $outbuffer .= printseq( columns => $columns, sorted => $sorted, seq => \%seq ); }
		else {
			chomp;
			my ( $name, $seq ) = split;
			$seq =~ s/[\.\-]//g unless $gapped;
			$seq{$name} .= $seq;
		}
	}
	$outbuffer .= printseq( columns => $columns, sorted => $sorted, seq => \%seq, out => $args{out} );
	return $outbuffer;
}

sub printseq {
	my %args = @_;
	my $out  = "";
	if ( $args{sorted} ) {
		foreach my $key ( sort keys %{ $args{seq} } ) {
			$out .= ">$key\n";
			for ( my $i = 0 ; $i < length( $args{seq}->{$key} ) ; $i += $args{columns} ) {
				$out .= substr( $args{seq}->{$key}, $i, $args{columns} ) . "\n";
			}
		}
	} else {
		while ( my ( $name, $seq ) = each %{ $args{seq} } ) {
			$out .= ">$name\n";
			for ( my $i = 0 ; $i < length $seq ; $i += $args{columns} ) {
				$out .= substr( $seq, $i, $args{columns} ) . "\n";
			}
		}
	}
	return $out;
}

=head2 makeNameTable

creates a file with a table of name to marker ID mappings
Requires a marker directory as an argument

=cut

sub readNameTable {
	my $markerDir = shift;
	my %result;
	open( ALINAMES, "grep \">\" $markerDir/*.ali |" );
	while ( my $line = <ALINAMES> ) {
		$line =~ s/.+\:\>//g;
		my $commonName;
		if ( $line =~ /\{(.+)\}.+\[.+\]/ ) {
			$commonName = $1;
		} elsif ( $line =~ /\[(.+)\]$/ ) {
			$commonName = $1;
		}
		my @fields = split( /\s+/, $line );
		$result{ $fields[0] } = $commonName;
	}
	return %result;
}

sub get_marker_length {
	my $self   = shift;
	my $marker = shift;
	my $length = 0;
	if ( is_protein_marker( marker => $marker ) ) {
		my $hmm_file = get_marker_hmm_file( $self, $marker );
		open( HMM, $hmm_file ) || croak "Unable to open $hmm_file\n";
		while ( my $line = <HMM> ) {
			if ( $line =~ /LENG\s+(\d+)/ ) {
				$length = $1;
				last;
			}
		}
	} else {
		my $cm_file = get_marker_cm_file( $self, $marker );
		open( CM, $cm_file ) || croak "Unable to open $cm_file\n";
		while ( my $line = <CM> ) {
			if ( $line =~ /CLEN\s+(\d+)/ ) {
				$length = $1;
				last;
			}
		}
	}
	return $length;
}

sub make_dummy_file {
	my $self          = shift;
	my $marker        = shift;
	my $gapmultiplier = shift;
	my $len           = get_marker_length( $self, $marker );
	my $glen;
	$glen = "P" x $len x $gapmultiplier if $gapmultiplier == 1;
	$glen = "A" x $len x $gapmultiplier if $gapmultiplier == 3;
	my $newseq = Bio::LocatableSeq->new( -seq => $glen, -id => "dummydummydummy", start => 1, end => ( $len * $gapmultiplier ) );
	my $aln = Bio::SimpleAlign->new();
	$aln->add_seq($newseq);
	return $aln;
}

=head2 get_marker_path

Determines the filesystem path to a marker. Searches for the marker in the base marker directory, the extended markers, and any local markers

=cut

sub get_marker_path {
	my %args   = @_;
	my $self   = $args{self};
	my $marker = $args{marker};

	# check for old-style marker first
	return "$marker_dir" if ( -e "$marker_dir/$marker.faa" );

	# check for new-style in standard directory
	return "$marker_dir" if ( -d "$marker_dir/$marker" );

	# check for new-style in extended directory
	return "$markers_extended_dir" if ( -d "$markers_extended_dir/$marker" );

	# TODO: check any local marker repositories
	warn "Could not find repository for marker $marker\n";
}

=head2 get_marker_basename

Returns the base name of the marker -- the marker name without any directories prepended

=cut

sub get_marker_basename {
	my %args   = @_;
	my $marker = $args{marker};
	$marker =~ s/^.+\///g;
	return $marker;
}

=head2 getAlignmentMarkerFile 

Returns the alignment file for the markerName passed in as an argument
If the user chooses the updated markers, the updated filename is returned

=cut

sub getAlignmentMarkerFile {
	my $self        = shift;
	my $marker      = shift;
	my $marker_path = get_marker_path( self => $self, marker => $marker );
	my $bname       = get_marker_basename( marker => $marker );
	if ( $self->{"updated"} == 0 ) {
		return "$marker_path/$bname.ali";
	} else {
		return "$marker_path/$bname.updated.fasta";
	}
}

=head2 get_marker_aln_file

Returns the aligned fasta file for the marker

=cut

sub get_marker_aln_file {
	my $self        = shift;
	my $marker      = shift;
	my $marker_path = get_marker_path( self => $self, marker => $marker );
	my $bname       = get_marker_basename( marker => $marker );
	if ( $self->{"updated"} == 0 ) {
		return "$marker_path/$bname.ali" if ( -e "$marker_path/$bname.ali" );

		# using new-style marker directories
		return "$marker_path/$marker/$bname.aln";
	} else {
		return "$marker_path/$marker.updated/$bname.ali";
	}
}

=head2 get_marker_rep_file

Returns the fasta file of unaligned full length representative sequences for the marker

=cut

sub get_marker_rep_file {
	my $self        = shift;
	my $marker      = shift;
	my $marker_path = get_marker_path( self => $self, marker => $marker );
	my $bname       = get_marker_basename( marker => $marker );
	if ( $self->{"updated"} == 0 ) {
		return "$marker_path/$bname.faa" if ( -e "$marker_path/$bname.faa" );

		# using new-style marker directories
		return "$marker_path/$marker/$bname.rep";
	} else {
		return "$marker_path/$marker.updated/$bname.rep";
	}
}

=head2 get_marker_hmm_file

Returns the HMM file for the marker

=cut

sub get_marker_hmm_file {
	my $self        = shift;
	my $marker      = shift;
	my $local       = shift || 0;
	my $marker_path = get_marker_path( self => $self, marker => $marker );
	my $bname       = get_marker_basename( marker => $marker );
	if ( $self->{"updated"} == 0 ) {
		return "$marker_path/$bname.hmm" if ( -e "$marker_path/$bname.hmm" );

		# using new-style marker directories
		return "$marker_path/$marker/$bname.hmm";
	} else {
		return "$marker_path/$bname.hmm";
	}
}

=head2 get_marker_cm_file

Returns the CM (infernal covarion model) file for the marker

=cut

sub get_marker_cm_file {
	my $self        = shift;
	my $marker      = shift;
	my $marker_path = get_marker_path( self => $self, marker => $marker );
	my $bname       = get_marker_basename( marker => $marker );
	my $updated     = $self->{"updated"} ? ".updated" : "";
	return "$marker_path/$marker$updated/$bname.cm";
}

=head2 get_marker_stockholm_file

Returns the stockholm file for the marker

=cut

sub get_marker_stockholm_file {
	my $self        = shift;
	my $marker      = shift;
	my $marker_path = get_marker_path( self => $self, marker => $marker );
	my $bname       = get_marker_basename( marker => $marker );
	if ( $self->{"updated"} == 0 ) {
		return "$marker_path/$bname.stk" if ( -e "$marker_path/$bname.ali" );

		# using new-style marker directories
		return "$marker_path/$marker/$bname.stk";
	} else {
		return "$marker_path/$marker.updated/$bname.stk";
	}
}

=head2 get_marker_taxon_map

Returns the path to the lookup table between marker gene IDs and their taxa

=cut

sub get_marker_taxon_map {
	my %args = @_;
	my $self = $args{self};
	return "$marker_dir/marker_taxon_map.updated.txt" if ( $self->{"updated"} );
	return "$marker_dir/marker_taxon_map.txt";
}

=head2 is_protein_marker

Returns 1 if the marker named in 'marker' is protein sequence (0 if RNA or DNA)

=cut

sub is_protein_marker {
	my %args        = @_;
	my $marker      = $args{marker};
	my $marker_path = get_marker_path( marker => $marker );
	my $bname       = get_marker_basename( marker => $marker );

	# only protein markers have HMMs
	return 1 if ( -e "$marker_path/$marker/$bname.hmm" );
	return 1 if ( -e "$marker_path/$bname.hmm" );
	return 0 if ( -e "$marker_path/$marker/$bname.cm" );
	return 1;
}

=head2 getFastaMarkerFile

Returns the fasta file for the markerName passed in as an argument
If the user chooses the updated markers, the updated filename is returned

=cut

sub getFastaMarkerFile {
	my $self        = shift;
	my $marker      = shift;
	my $marker_path = get_marker_path( self => $self, marker => $marker );
	my $bname       = get_marker_basename( marker => $marker );
	if ( $self->{"updated"} == 0 ) {
		return "$marker_path/$bname.faa";
	} else {
		return "$marker_path/$bname.faa";
	}
}

=head2 getMarkerPackage

Returns the path to the marker package

=cut

sub getMarkerPackage {
	my $self        = shift;
	my $marker      = shift;
	my $marker_path = get_marker_path( self => $self, marker => $marker );
	if ( $self->{"updated"} == 0 ) {
		return "$marker_path/$marker";
	} else {
		return "$marker_path/$marker.updated";
	}
}

=head2 getAlignerOutputFastaAA
Returns the FastA file containing amino acid read or contig alignments to the marker
given by markerName
=cut

sub getAlignerOutputFastaAA {
	my $marker = shift;
	my $bname = get_marker_basename( marker => $marker );
	return "$bname.trim.fasta";
}

=head2 getAlignerOutputFastaDNA
Returns the FastA file containing DNA read or contig alignments to the marker
given by markerName
=cut

sub getAlignerOutputFastaDNA {
	my $marker = shift;
	my $bname = get_marker_basename( marker => $marker );
	return "$bname.trim.fna.fasta";
}

=head2 getAlignerOutputFastaDNA
Returns the FastA file containing DNA read or contig alignments to the marker
given by markerName
=cut

sub getReadPlacementFile {
	my $marker = shift;
	my $bname = get_marker_basename( marker => $marker );
	return "$bname.trim.jplace";
}

sub getReadPlacementFileDNA {
	my $marker = shift;
	my $bname = get_marker_basename( marker => $marker );
	return "$bname.trim.fna.jplace";
}

=head2 getTrimfinalMarkerFile

Returns the .trimfinal file for the markerName passed in as an argument
If the user chooses the updated markers, the updated filename is returned

=cut

sub getTrimfinalMarkerFile {
	my $self        = shift;
	my $marker      = shift;
	my $marker_path = get_marker_path( self => $self, marker => $marker );
	my $bname       = get_marker_basename( marker => $marker );
	if ( $self->{"updated"} == 0 ) {
		return "$marker_path/$bname.trimfinal" if -e "$marker_path/$bname.trimfinal";
		return "$marker_path/$marker/$bname.aln";
	} else {
		return "$marker_path/$bname.trimfinal";
	}
}

=head2 getTrimfinalFastaMarkerFile

Returns the .trimfinal.fasta file for the markerName passed in as an argument
If the use chooses the updated markers, the updated file is returned instead

=cut

sub getTrimfinalFastaMarkerFile {
	my $self        = shift;
	my $marker      = shift;
	my $marker_path = get_marker_path( self => $self, marker => $marker );
	my $bname       = get_marker_basename( marker => $marker );
	if ( $self->{"updated"} == 0 ) {
		return "$marker_path/$bname.trimfinal.fasta" if -e "$marker_path/$bname.trimfinal.fasta";
		return "$marker_path/$marker/$bname.aln";
	} else {
		return "$marker_path/$bname.trimfinal.fasta";
	}
}

=head2 getTreeFile

Returns the .final.tre file from the marker directory 
The user chooses the updated or stock version

=cut

sub getTreeMarkerFile {
	my $self        = shift;
	my $marker      = shift;
	my $marker_path = get_marker_path( self => $self, marker => $marker );
	my $bname       = get_marker_basename( marker => $marker );
	if ( $self->{"updated"} == 0 ) {
		return "$marker_path/$bname.final.tre" if -e "$marker_path/$bname.final.tre";
		return "$marker_path/$marker/$bname.tre";
	} else {
		return "$marker_path/$bname.updated.tre";
	}
}

=head2 getTreeStatsFile

Return the updated or stock version of the Tree stats file

=cut

sub getTreeStatsMarkerFile {
	my $self        = shift;
	my $marker      = shift;
	my $marker_path = get_marker_path( self => $self, marker => $marker );
	my $bname       = get_marker_basename( marker => $marker );
	if ( $self->{"updated"} == 0 ) {
		return "$marker_path/$bname.in_phyml_stats.txt";
	} else {
		return "$marker_path/$bname.updated.RAxML_info";
	}
}

=head2 getNcbiMapFile

Returns the updated of stock version of the NCBI map file

=cut

sub getNcbiMapFile {
	my $self        = shift;
	my $marker      = shift;
	my $marker_path = get_marker_path( self => $self, marker => $marker );
	my $bname       = get_marker_basename( marker => $marker );
	if ( $self->{"updated"} == 0 ) {
		return "$marker_path/$bname.ncbimap";
	} else {
		return "$marker_path/$bname.updated.ncbimap";
	}
}

=head2 get_count_from_reps

input marker name
Returns the number of representatives for a marker using the .rep file from the reference package
=cut

sub get_count_from_reps {
	my $self        = shift;
	my $marker      = shift;
	my $marker_file = get_marker_rep_file( $self, $marker );
	my $rep_num     = `grep -c '>' $marker_file`;
	chomp($rep_num);
	return $rep_num;
}

=head2 concatenateAlignments

creates a file with a table of name to marker ID mappings
Requires a marker directory as an argument

=cut

sub concatenateAlignments {
	my $self          = shift;
	my $outputFasta   = shift;
	my $outputMrBayes = shift;
	my $gapmultiplier = shift;    # 1 for protein, 3 for reverse-translated DNA
	my @alignments    = @_;
	my $catobj        = 0;
	open( MRBAYES, ">$outputMrBayes" );
	my $partlist = "partition genes = " . scalar(@alignments) . ": ";
	my $prevlen  = 0;

	foreach my $file (@alignments) {
		my $aln;
		my $marker = basename($file);
		$marker =~ s/\..+//g;     # FIXME: this should really come from a list of markers
		unless ( -e $file ) {

			# this marker doesn't exist, need to create a dummy with the right number of gap columns
			$aln = make_dummy_file( $self, $marker, $gapmultiplier );
		} else {
			my $in = Bio::AlignIO->new( -file => $file, '-format' => 'fasta' );
			unless ( $aln = $in->next_aln() ) {

				# empty marker alignment file, need to create a dummy with the right number of gap columns
				$aln = make_dummy_file( $self, $marker, $gapmultiplier );
			}
		}
		my $csname = $file;
		$csname =~ s/\..+//g;
		$partlist .= "," if $catobj != 0;
		$partlist .= $csname;
		print MRBAYES "charset $csname = " . ( $prevlen + 1 ) . "-" . ( $prevlen + $aln->length() ) . "\n";
		$prevlen += $aln->length();
		my $prevseq = 0;
		my $newaln = $aln->select( 1, 1 );
		$newaln->verbose(-1);

		foreach my $curseq ( $aln->each_alphabetically() ) {
			if ( $prevseq == 0 ) {
				$prevseq = $curseq;
				next;
			}
			if ( $prevseq->id ne $curseq->id ) {
				$curseq->verbose(-1);
				$newaln->add_seq($curseq);
			}
			$prevseq = $curseq;
		}
		$aln = $newaln;
		if ( $catobj == 0 ) {
			$catobj = $aln;
			next;
		}

		# add any sequences missing from this sequence
		foreach my $catseq ( $catobj->each_alphabetically() ) {
			if ( length( $aln->each_seq_with_id( $catseq->id ) == 0 ) ) {

				# add this sequence as all gaps
				my $tmpseq = "-" x $aln->length();
				my $newseq = Bio::LocatableSeq->new( -seq => $tmpseq, -alphabet => "protein", -id => $catseq->id, start => 0, end => 0 );
				$newseq->verbose(-1);
				$aln->add_seq($newseq);
			}
		}

		# vice versa
		foreach my $alnseq ( $aln->each_alphabetically() ) {
			if ( length( $catobj->each_seq_with_id( $alnseq->id ) == 0 ) ) {

				# add this sequence as all gaps
				my $tmpseq = "-" x $catobj->length();
				my $newseq = Bio::LocatableSeq->new( -seq => $tmpseq, -alphabet => "protein", -id => $alnseq->id, start => 0, end => 0 );
				$newseq->verbose(-1);
				$catobj->add_seq($newseq);
			}
		}
		$catobj = cat( $catobj, $aln );
		$catobj->verbose(-1);
	}
	return unless $catobj;	# exit if there's nothing to write about
	
	print MRBAYES "$partlist;\n";
	my $out = Bio::AlignIO->new( -file => ">$outputFasta", '-format' => 'fasta' );
	foreach my $dummyseq ( $catobj->each_seq_with_id("dummydummydummy") ) {
		$catobj->remove_seq($dummyseq);
	}
	$out->write_aln($catobj);
}
my %timers;

sub start_timer {
	my $timername = shift;
	my $t         = time;
	my @timerval  = localtime($t);
	$timers{$timername} = $t;
	debug sprintf( "Before $timername %4d-%02d-%02d %02d:%02d:%02d\n",
				   $timerval[5] + 1900,
				   $timerval[4] + 1,
				   $timerval[3], $timerval[2], $timerval[1], $timerval[0] );
}

sub end_timer {
	my $timername = shift;
	my $t         = time;
	my @timerval  = localtime($t);
	debug sprintf( "After $timername %4d-%02d-%02d %02d:%02d:%02d\n",
				   $timerval[5] + 1900,
				   $timerval[4] + 1,
				   $timerval[3], $timerval[2], $timerval[1], $timerval[0] );
	return $t - $timers{$timername};
}

=head2 marker_oldstyle

Checks whether a marker is in the old style format (PMPROK*) or the new format (marker package directory)

=cut

sub marker_oldstyle {
	my $marker = shift;
	return 1 if ( $marker =~ /PMPROK/ );
	return 0;
}

=head2 open_SeqIO_object

Opens a sequence file and returns a SeqIO object.  Allows for gzip and bzip compression
returns a SeqIO object

=cut

sub open_SeqIO_object {
	my %args = @_;
	my $format = $args{format} || "FASTA";    #default
	my $io_object;
	if ( exists $args{format} ) {
		$format = $args{format};
	}
	if ( $args{file} =~ /\.gz$/ ) {
		$io_object = Bio::SeqIO->new( -file => "zcat $args{file} |", -format => $format );
	} elsif ( $args{file} =~ /\.bz2$/ ) {
		$io_object = Bio::SeqIO->new( -file => "bzcat $args{file} |", -format => $format );
	} else {
		$io_object = Bio::SeqIO->new( -file => $args{file}, -format => $format );
	}
	return $io_object;
}

=head2 open_sequence_file

Opens a sequence file, either directly or by decompressing it with gzip or bzip2
Returns an open filehandle

=cut

sub open_sequence_file {
	my %args = @_;
	my $F1IN;
	if ( $args{file} =~ /\.gz$/ ) {
		open( $F1IN, "zcat $args{file} |" ) or croak "Can't open $args{file}\n";
	} elsif ( $args{file} =~ /\.bz2$/ ) {
		open( $F1IN, "bzcat $args{file} |" );
	} else {
		open( $F1IN, $args{file} );
	}
	return $F1IN;
}

sub get_db {
	my %args    = @_;
	my $path    = $args{path} || $marker_dir;
	my $self    = $args{self};                  # optional argument;
	my $db_name = $args{db_name};
	if ( defined($self) && !defined( $args{path} ) ) {
		return $markers_extended_dir . "/$db_name" if defined( $self->{"extended"} && $self->{"extended"} );
		return $marker_dir . "/$db_name";
	}
	return "$path/$db_name";
}

=head2 read_interleaved_fastq

Reads 1 fastq file with interleaved paired ends reads
Writes to the provided pipe in fasta format.

=cut

sub read_interleaved_fastq {
	my %args       = @_;
	my $pipe       = $args{PIPEOUT};
	my $suffix_1   = $args{suffix_1};
	my $suffix_2   = $args{suffix_2};
	my $PIPE_IN    = open_sequence_file( file => $args{file} );
	my $read_id_1  = <$PIPE_IN>;
	my $read_seq_1 = <$PIPE_IN>;
	my $read_id_2  = <$PIPE_IN>;
	my $read_seq_2 = <$PIPE_IN>;
	$read_id_1 =~ m/^\@(\S+)$suffix_1$/;
	my $core_1 = $1;
	$read_id_2 =~ m/^\@(\S+)$suffix_2$/;
	my $core_2 = $1;

	while (<$PIPE_IN>) {
	}
}

=head2 get_blastp_db

Returns the name and path of the blast DB

=cut

sub get_blastp_db {
	my %args = @_;
	$args{db_name} = "blastrep";
	return get_db(%args);
}

sub get_rapsearch_db {
	my %args = @_;
	$args{db_name} = "rep";
	return get_db(%args);
}

=head2 get_bowtie2_db

returns the name and path of the bowtie2 DB

=cut

sub get_bowtie2_db {
	my %args = @_;
	$args{db_name} = "rnadb";
	return get_db(%args);
}

sub get_candidate_file {
	my %args   = @_;
	my $self   = $args{self};
	my $marker = $args{marker};
	my $type   = $args{type};
	my $dna    = $args{dna};
	my $new    = $args{new};
	my $ffn    = "";
	$ffn = ".ffn" if ( defined( $args{dna} ) && $dna );
	my $candidate = ".candidate";
	$candidate = ".newCandidate" if defined( $args{new} ) && $new;
	my $dir = $self->{"blastDir"};
	$dir = $self->{"alignDir"} if defined( $args{new} ) && $new;
	$marker =~ s/.+\///g;    # strip off any prepended directories
	return "$dir/$marker$type$candidate$ffn";
}

=head2 index_marker_db

Indexes the marker database for searches with rapsearch2, blastall, and bowtie2
Input: marker list and self

=cut

sub index_marker_db {
	my %args    = @_;
	my $self    = $args{self};
	my $path    = $args{path};
	my @markers = @{ $args{markers} };

	# use alignments to make an unaligned fasta database containing everything
	# strip gaps from the alignments
	my $bowtie2_db = get_bowtie2_db( path => $path );
	my $bowtie2_db_fasta = "$bowtie2_db.fasta";
	open( my $PDBOUT, ">" . get_blastp_db( path => $path ) );
	open( my $RNADBOUT, ">" . $bowtie2_db_fasta );
	foreach my $marker (@markers) {
		my $marker_rep = get_marker_rep_file( $args{self}, $marker );
		debug "marker $marker is protein\n" if is_protein_marker( marker => $marker );
		debug "marker rep file $marker_rep\n";
		my $DBOUT = $RNADBOUT;
		$DBOUT = $PDBOUT if is_protein_marker( marker => $marker );
		unless ( -f $marker_rep ) {
			warn "Warning: marker $marker appears to be missing data\n";
			next;
		}
		open( INALN, $marker_rep );
		while ( my $line = <INALN> ) {
			if ( $line =~ /^>(.+)/ ) {
				print $DBOUT "\n>$marker" . "__$1\n";
			} else {
				$line =~ s/[-\.\n\r]//g;
				$line =~ tr/a-z/A-Z/;
				print $DBOUT $line;
			}
		}
	}
	print $PDBOUT "\n";
	print $RNADBOUT "\n";
	close $PDBOUT;    # be sure to flush I/O
	close $RNADBOUT;

	# make a blast database
	my $blastp_db = get_blastp_db( path => $path );
	system("$Phylosift::Utilities::formatdb -i $blastp_db -o F -p T -t RepDB");
	`mv $blastp_db $path/rep.dbfasta`;

	# make a rapsearch database
<<<<<<< HEAD
	`cd $path ; $Phylosift::Utilities::preRapSearch -d rep.dbfasta -n rep`;
	
=======
	`cd $path ; $Phylosift::Utilities::preRapSearch -d rep.faa -n rep`;

>>>>>>> 28b69ddc
	# make a last database
	`cd $path ; $Phylosift::Utilities::lastdb -p -c replast rep.dbfasta`;
#	unlink("$path/rep.dbfasta");    # don't need this anymore!

	# make a bowtie2 database
	if ( -e "$bowtie2_db_fasta" ) {
		`cd $path ; $Phylosift::Utilities::bowtie2build $bowtie2_db_fasta $bowtie2_db`;
	}
	
	# now create the .hmm files if they aren't already present
	# this is the case in the extended marker set, since the hmms are too big for transit
	foreach my $marker (@markers) {
		my $hmm_file = get_marker_hmm_file($args{self}, $marker);
		next if -e $hmm_file;
		next if is_protein_marker( marker => $marker );
		my $stk_file = get_marker_stockholm_file($args{self}, $marker);
		`$hmmbuild $hmm_file $stk_file`;
	}
}

=head2 gather_markers

=item *

    ARGS : $markerFile - file to read the marker names from that will be used in the pipeline.
    Reads markers from a file if specified by the user OR gathers all the markers from the markers directory
    The Marker names are stored in an Array
    If the filename is empty, use all the default markers.

=back

=cut

sub gather_markers {
	my %args        = @_;
	my $self        = $args{self};
	my $marker_file = $args{marker_file};
	my $path        = $args{path} || $marker_dir;
	my @marks       = ();

	#create a file with a list of markers called markers.list
	if ( defined($marker_file) && -f $marker_file && $marker_file ne "" ) {

		#gather a custom list of makers, list convention is 1 marker per line
		open( markersIN, $marker_file );
		while (<markersIN>) {
			chomp($_);
			push( @marks, $_ );
		}
		close(markersIN);
	} else {

		# gather all markers
		# this is for the original marker set
		my @files = <$path/*.faa>;
		foreach my $file (@files) {
			$file =~ m/\/(\w+).faa/;
			push( @marks, $1 );
		}

		# now gather directory packaged markers (new style)
		# use maxdepth 2 for two-directory-level markers in the extended marker set
		open( MLIST, "find $path -maxdepth 2 -mindepth 1 -type d |" );
		while ( my $line = <MLIST> ) {
			chomp $line;
			next if $line =~ /PMPROK/;
			next if $line =~ /concat/;
			next if $line =~ /representatives/;
			$line = substr( $line, length($path) + 1 );

			# all markers need to have an hmm or a cm else they are not usable
			my $baseline = $line;
			$baseline =~ s/.+\///g;
			next unless ( -e "$path/$line/$line.cm" || -e "$path/$line/$baseline.hmm" );
			push( @marks, $line );
		}
	}
	return @marks;
}

=head2 get_sequence_input_type

Checks whether input is FastA, FastQ, which quality type (33 or 64), and DNA or AA
Returns a hash reference with the values 'seqtype', 'format', and 'qtype' populated.

=cut

sub get_sequence_input_type {
	my $file = shift;
	my %type;
	my $FILE       = open_sequence_file( file => $file );
	my $counter    = 0;
	my $maxfound   = 0;
	my $dnacount   = 0;
	my $line_count = 0;
	$type{seqtype} = "dna";
	$type{format}  = "unknown";
	$type{qtype}   = "none";
	my $allcount = 0;
	my $sequence = 1;
	my $minq     = 255;    # minimum fastq quality score (for detecting phred33/phred64)

	while ( my $line = <$FILE> ) {
		if ( $line =~ /^>/ ) {
			$maxfound = $counter > $maxfound ? $counter : $maxfound;
			$counter = 0;
			$type{format} = "fasta" if $type{format} eq "unknown";
		} elsif ( $line =~ /^@/ || $line =~ /^\+/ ) {
			$counter  = 0;
			$sequence = 1;
			$type{format} = "fastq" if $type{format} eq "unknown";
		} elsif ( $line =~ /^\+/ ) {
			$sequence = 0;
			$type{format} = "fastq" if $type{format} eq "unknown";
		} elsif ( $type{format} eq "fastq" && !$sequence ) {

			# check whether qualities are phred33 or phred64
			for my $q ( split( //, $line ) ) {
				$minq = ord($q) if ord($q) < $minq;
			}
		} elsif ($sequence) {
			$counter  += length($line) - 1;
			$dnacount += $line =~ tr/[ACGTNacgtn]//;
			$allcount += length($line) - 1;
		}
		$line_count++;
		last if ( $line_count > 1000 );
	}
	close($FILE);
	$maxfound = $counter > $maxfound ? $counter : $maxfound;
	$type{seqtype} = "protein" if ( $dnacount < $allcount * 0.75 );
	$type{seqtype} = "dna"     if ( $type{format} eq "fastq" );       # nobody using protein fastq (yet)
	$type{qtype}   = "phred64" if $minq < 255;
	$type{qtype}   = "phred33" if $minq < 64;
	$type{paired} = 0;                                                # TODO: detect interleaved read pairing
	return \%type;
}

=head2 get_sequence_input_type_quickndirty

Checks whether input is either short sequence reads, e.g. < 500nt or assembled fragments
without reading the whole file.

=cut

sub get_sequence_input_type_quickndirty {
	my $file         = shift;
	my $maxshortread = 500;
	open( FILE, $file );
	my $filesize = -s "$file";
	my $counter  = 0;
	my $maxfound = 0;
	my $allcount = 0;
	my $dnacount = 0;
	my $seqtype  = "dna";
	my $length   = "long";
	my $format   = "unknown";
	for ( my $i = 0 ; $i < 200 ; $i++ ) {
		my $seekpos = int( rand( $filesize - 100 ) );
		$seekpos = 0 if ( $i == 0 );    # always start with the first line in case the sequence is on a single line!
		seek( FILE, $seekpos, 0 );
		$counter = 0;
		my $line = <FILE>;              # burn a line to be sure we get to sequence
		while ( $line = <FILE> ) {
			if ( $line =~ /^>/ ) {
				$format = "fasta";
				last if $i > 0;
				$i++;
			} elsif ( $line =~ /^@/ || $line =~ /^\+/ ) {
				$format = "fastq";
				last if $i > 0;
				$i++;
			} else {
				$counter += length($line);
				$dnacount += $line =~ tr/[ACGTNacgtn]//;
			}
		}
		$maxfound = $counter if $maxfound < $counter;
		$allcount += $counter;
		last if ( $counter > 500 );    # found a long read
	}
	$seqtype = "protein" if ( $dnacount < $allcount * 0.75 );
	$seqtype = "dna" if ( $format eq "fastq" );    # nobody using protein fastq (yet)
	my $aamult = $seqtype eq "protein" ? 3 : 1;
	$length = "short" if $maxfound < ( 500 / $aamult );
	return ( $seqtype, $length, $format );
}

=head2 get_date_YYYYMMDD

Gets the current date and formats it by YYYYMMDD

=cut

sub get_date_YYYYMMDD {
	my @timerval = localtime();
	my $datestr  = ( 1900 + $timerval[5] );
	$datestr .= 0 if $timerval[4] <= 9;
	$datestr .= ( $timerval[4] + 1 );
	$datestr .= 0 if $timerval[3] <= 9;
	$datestr .= $timerval[3];
	return $datestr;
}

=head2 print_citations

prints out suggested citations for the analysis

=cut

sub print_citations {
	print "PhyloSift -- Phylogenetic analysis of genomes and metagenomes\n";
	print "(c) 2011, 2012 Aaron Darling and Guillaume Jospin\n";
	print "\nCITATION:\n";
	print "		PhyloSift. A. Darling, H. Bik, G. Jospin, J. A. Eisen. Manuscript in preparation\n";
	print "\n\nPhyloSift incorporates several other software packages, please consider also citing the following papers:\n";
	print qq{

		pplacer: linear time maximum-likelihood and Bayesian phylogenetic placement of sequences onto a fixed reference tree.
		Frederick A Matsen, Robin B Kodner, and E Virginia Armbrust
		BMC Bioinformatics 2010, 11:538
		
		RAPSearch2: a fast and memory-efficient protein similarity search tool for next generation sequencing data.
		Yongan Zhao, Haixu Tang, and Yuzhen Ye
		Bioinformatics (2011)
		
		Adaptive seeds tame genomic sequence comparison.
		SM Kielbasa, R Wan, K Sato, P Horton, MC Frith
		Genome Research 2011.
		
		Infernal 1.0: Inference of RNA alignments
		E. P. Nawrocki, D. L. Kolbe, and S. R. Eddy
		Bioinformatics 25:1335-1337 (2009)
 		
 		Bowtie: Ultrafast and memory-efficient alignment of short DNA sequences to the human genome.
 		Langmead B, Trapnell C, Pop M, Salzberg SL. Genome Biol 10:R25.
 		
 		HMMER 3.0 (March 2010); http://hmmer.org/
 		Copyright (C) 2010 Howard Hughes Medical Institute.
 		Freely distributed under the GNU General Public License (GPLv3).
 		
 		Phylogenetic Diversity within Seconds.
		Bui Quang Minh, Steffen Klaere and Arndt von Haeseler
		Syst Biol (2006) 55 (5): 769-773.
};
}

=head2 unalign_sequences

intput: alignment file , output path
Removes all gaps from an alignment file and writes the sequences in fasta format in the target directory

=cut

sub alignment_to_fasta {
	my $aln_file   = shift;
	my $target_dir = shift;
	my ( $core, $path, $ext ) = fileparse( $aln_file, qr/\.[^.]*$/ );
	my $in = open_SeqIO_object( file => $aln_file );
	open( FILEOUT, ">" . $target_dir . "/" . $core . ".fasta" ) or carp("Couldn't open $target_dir$core.fasta for writing\n");
	while ( my $seq_object = $in->next_seq() ) {
		my $seq = $seq_object->seq;
		my $id  = $seq_object->id;
		$seq =~ s/-\.//g;    # shouldnt be any gaps
		print FILEOUT ">" . $id . "\n" . $seq . "\n";
	}
	close(FILEOUT);
	return "$target_dir/$core.fasta";
}

=head2 generate_hmm

input: alignment_file, target_directory
generates a HMM profile from an alignement in FASTA format (arg) using hmmbuild.  The hmm is placed in the target_directory

=cut

sub generate_hmm {
	my $file_name  = shift;
	my $target_dir = shift;
	my ( $core_name, $path, $ext ) = fileparse( $file_name, qr/\.[^.]*$/ );
	if ( !-e "$target_dir/$core_name.hmm" ) {
		`hmmbuild --informat afa $target_dir/$core_name.hmm $file_name`;
	}
	return "$target_dir/$core_name.hmm";
}

=head2 hmmalign_to_model

input : hmm_profile,sequence_file,target_dir
Aligns sequences to an HMM model and outputs an alignment
=cut

sub hmmalign_to_model {
	my $hmm_profile   = shift;
	my $sequence_file = shift;
	my $target_dir    = shift;
	my $ref_ali       = shift;
	my ( $core_name, $path, $ext ) = fileparse( $sequence_file, qr/\.[^.]*$/ );
	if ( !-e "$target_dir/$core_name.aln" ) {
		`hmmalign --mapali $ref_ali --trim --outformat afa -o $target_dir/$core_name.aln $hmm_profile $sequence_file`;

		#	    `hmmalign --outformat afa -o $target_dir/$core_name.aln $hmm_profile $sequence_file`;
	}
	return "$target_dir/$core_name.aln";
}

=head2 mask_alignment

input : aln_file
Masks the unaligned columns out of an alignemnt file. Removes ( and ) from the sequence names 
Also removes duplicate IDs
=cut

sub unalign_sequences {
	my $aln_file    = shift;
	my $output_path = shift;
	my ( $core, $path, $ext ) = fileparse( $aln_file, qr/\.[^.]*$/ );
	my $in = open_SeqIO_object( file => $aln_file );
	my $seq_count = 0;
	open( FILEOUT, ">$output_path" ) or carp("Couldn't open $output_path for writing\n");
	while ( my $seq_object = $in->next_seq() ) {
		my $seq = $seq_object->seq;
		my $id  = $seq_object->id;
		$seq =~ s/[-\.]//g;    # shouldnt be any gaps
		print FILEOUT ">" . $id . "\n" . $seq . "\n";
		$seq_count++;
	}
	close(FILEOUT);
	return $seq_count;
}

=head1 AUTHOR

Aaron Darling, C<< <aarondarling at ucdavis.edu> >>
Guillaume Jospin, C<< <gjospin at ucdavis.edu> >>

=head1 BUGS

Please report any bugs or feature requests to C<bug-phylosift-phylosift at rt.cpan.org>, or through
the web interface at L<http://rt.cpan.org/NoAuth/ReportBug.html?Queue=Phylosift-Phylosift>.  I will be notified, and then you'll
automatically be notified of progress on your bug as I make changes.




=head1 SUPPORT

You can find documentation for this module with the perldoc command.

    perldoc Phylosift::Utilities


You can also look for information at:

=over 4

=item * RT: CPAN's request tracker (report bugs here)

L<http://rt.cpan.org/NoAuth/Bugs.html?Dist=Phylosift-Phylosift>

=item * AnnoCPAN: Annotated CPAN documentation

L<http://annocpan.org/dist/Phylosift-Phylosift>

=item * CPAN Ratings

L<http://cpanratings.perl.org/d/Phylosift-Phylosift>

=item * Search CPAN

L<http://search.cpan.org/dist/Phylosift-Phylosift/>

=back


=head1 ACKNOWLEDGEMENTS
=head1 LICENSE AND COPYRIGHT

Copyright 2011 Aaron Darling and Guillaume Jospin.

This program is free software; you can redistribute it and/or modify it
under the terms of either: the GNU General Public License as published
by the Free Software Foundation.

See http://dev.perl.org/licenses/ for more information.


=cut

1;    # End of Phylosift::Utilities<|MERGE_RESOLUTION|>--- conflicted
+++ resolved
@@ -1186,13 +1186,8 @@
 	`mv $blastp_db $path/rep.dbfasta`;
 
 	# make a rapsearch database
-<<<<<<< HEAD
 	`cd $path ; $Phylosift::Utilities::preRapSearch -d rep.dbfasta -n rep`;
-	
-=======
-	`cd $path ; $Phylosift::Utilities::preRapSearch -d rep.faa -n rep`;
-
->>>>>>> 28b69ddc
+
 	# make a last database
 	`cd $path ; $Phylosift::Utilities::lastdb -p -c replast rep.dbfasta`;
 #	unlink("$path/rep.dbfasta");    # don't need this anymore!
