package Phylosift::Utilities;

#use 5.006;
use strict;
use warnings;
use FindBin qw($Bin);
BEGIN { unshift( @INC, "$FindBin::Bin/../legacy/" ) if $] < 5.01; }
use File::Basename;
use Bio::SeqIO;
use Bio::AlignIO;
use Bio::SimpleAlign;
use Bio::Align::Utilities qw(:all);
use Bio::TreeIO;
use Bio::Tree::Tree;
use POSIX ();
use LWP::Simple;
use Carp;
use Cwd;
require File::Fetch;

if ( $^O =~ /arwin/ ) {
	use lib "$FindBin::Bin/../osx/darwin-thread-multi-2level/";
}
use Exporter;
use vars qw[ @EXPORT @EXPORT_OK %EXPORT_TAGS @ISA ];
@ISA       = 'Exporter';
@EXPORT    = qw[start_timer end_timer debug];
@EXPORT_OK = qw[];
%EXPORT_TAGS = (
				 STD => \@EXPORT,
				 all => [ @EXPORT, @EXPORT_OK ],
);
our $debuglevel = 0;

sub debug {
	my $msg = shift;
	my $msglevel = shift || 1;
	print $msg if $debuglevel >= $msglevel;
}

=head1 NAME

Phylosift::Utilities - Implements miscellaneous accessory functions for Phylosift

=head1 VERSION

Version 0.01

=cut
our $VERSION = '0.01';

=head1 SYNOPSIS

Quick summary of what the module does.

Perhaps a little code snippet.

    use Phylosift::Phylosift;

    my $foo = Phylosift::Phylosift->new();
    ...

=head1 EXPORT

A list of functions that can be exported.  You can delete this section
if you don't export anything, such as for a purely object-oriented module.

=head1 SUBROUTINES/METHODS

=head2 programChecks

checks the program requirements for PhyloSift
writes to STDERR if a program is missing or the wrong version is installed
returns 1 or 0 depending on success of failure.

=cut

sub get_program_path {
	my $progname  = shift;
	my $progpath  = shift;
	my $progcheck = "";

	#	print STDERR "BIN : $Bin\n";
	#	exit;
	if ( defined($progpath) && $progpath ne "" && -x $progpath . "/" . $progname ) {
		$progcheck = $progpath . "/" . $progname;
	} else {
		$progcheck = `which $progname 2> /dev/null`;
		chomp $progcheck;
	}

	# last ditch attempt, check the directories from where the script is running
	$progcheck = $Bin . "/" . $progname     unless ( $progcheck =~ /$progname/ || !( -x $Bin . "/" . $progname ) );
	$progcheck = $Bin . "/bin/" . $progname unless ( $progcheck =~ /$progname/ || !( -x $Bin . "/bin/" . $progname ) );

	# check the OS and use Mac binaries if needed
	if ( $^O =~ /arwin/ ) {
		$progcheck = $Bin . "/osx/" . $progname unless ( $progcheck =~ /$progname/ && !( -x $Bin . "/" . $progname ) );
		$progcheck = $Bin . "/osx/" . $progname if ( $progcheck =~ /$Bin\/bin/ );    # don't use the linux binary!
	}
	return $progcheck;
}

# external programs used by Phylosift
our $pplacer      = "";
our $guppy        = "";
our $rppr         = "";
our $taxit        = "";
our $hmmalign     = "";
our $hmmsearch    = "";
our $hmmbuild     = "";
our $blastall     = "";
our $formatdb     = "";
our $rapSearch    = "";
our $preRapSearch = "";
our $raxml        = "";
our $readconciler = "";
our $bowtie2align = "";
our $bowtie2build = "";
our $cmalign      = "";
our $pda          = "";
our $fasttree     = "";

sub programChecks {
	eval 'require Bio::Seq;';
	if ($@) {
		carp "Bioperl was NOT found\n";
		return 1;
	}
	$pplacer = get_program_path( "pplacer", $Phylosift::Settings::pplacer_path );
	if ( $pplacer eq "" ) {

		#program not found return;
		carp("pplacer not found");
		return 1;
	} else {
		`$pplacer --version` =~ m/v1.1.alpha(\d+)/;
		if ( $1 < 10 ) {

			# pplacer was found but the version doesn't match the one tested with Phylosift
			carp("Warning : a different version of pplacer was found. PhyloSift was tested with pplacer v1.1.alpha10\n");
		}
	}
	$guppy    = get_program_path( "guppy",    $Phylosift::Settings::ps_path );
	$taxit    = get_program_path( "taxit",    $Phylosift::Settings::ps_path );
	$rppr     = get_program_path( "rppr",     $Phylosift::Settings::ps_path );
	$cmalign  = get_program_path( "cmalign",  $Phylosift::Settings::ps_path );
	$hmmalign = get_program_path( "hmmalign", $Phylosift::Settings::hmmer3_path );
	if ( $hmmalign eq "" ) {

		#program not found return;
		carp("HMMER3 not found");
		return 1;
	} elsif ( `$hmmalign -h` !~ m/HMMER 3.0rc1/ ) {

		# pplacer was found but the version doens't match the one tested with Phylosift
		carp "Warning : a different version of HMMER was found. PhyloSift was tested with HMMER 3.0rc1\n";
	}
	$hmmsearch = get_program_path( "hmmsearch", $Phylosift::Settings::hmmer3_path );
	$hmmbuild  = get_program_path( "hmmbuild",  $Phylosift::Settings::hmmer3_path );
	$rapSearch = get_program_path( "rapsearch", $Phylosift::Settings::ps_path );
	if ( $rapSearch eq "" ) {
		carp("rapsearch was not found\n");
		return 1;
	}
	$preRapSearch = get_program_path( "prerapsearch", $Phylosift::Settings::ps_path );
	$blastall     = get_program_path( "blastall",     $Phylosift::Settings::ps_path );
	if ( $blastall eq "" ) {
		carp("blastall was not found\n");
		return 1;
	}
	$formatdb = get_program_path( "formatdb", $Phylosift::Settings::ps_path );
	$raxml    = get_program_path( "raxmlHPC", $Phylosift::Settings::ps_path );
	if ( $raxml eq "" ) {
		carp("raxmlHPC was not found\n");
		return 1;
	}
	$readconciler = get_program_path( "readconciler",  $Phylosift::Settings::ps_path );
	$pda          = get_program_path( "pda",           $Phylosift::Settings::ps_path );
	$fasttree     = get_program_path( "FastTree",      $Phylosift::Settings::ps_path );
	$bowtie2align = get_program_path( "bowtie2-align", $Phylosift::Settings::bowtie2_path );
	if ( $bowtie2align eq "" ) {

		#program not found return;
		carp("bowtie2 not found");
		return 1;
	}
	$bowtie2build = get_program_path( "bowtie2-build", $Phylosift::Settings::bowtie2_path );
	return 0;
}

=head2 dataChecks

Check for requisite PhyloSift marker datasets

=cut
our $marker_dir = "";
our $markers_extended_dir = "";
our $ncbi_dir   = "";

sub get_data_path {
	my $dataname  = shift;
	my $datapath  = shift;
	my $datacheck = "";
	if ( defined($datapath) && $datapath ne "" ) {
		$datacheck = $datapath . "/" . $dataname;
	} else {
		my $scriptpath = dirname($0);
		$scriptpath =~ s/bin\/?$//g;
		$datacheck = $scriptpath . "/share/phylosift/" . $dataname;
		return $datacheck if ( -x $datacheck );

		# if the system data dir doesn't exist, default to the user's home
		$datacheck = $ENV{"HOME"} . "/share/phylosift/" . $dataname;
	}
	return $datacheck;
}

sub download_data {
	my $url         = shift;
	my $destination = shift;
	`mkdir -p $destination`;

	# FIXME this is insecure!
	# but then again, so is just about every other line of code in this program...
	my $ff = File::Fetch->new( uri => $url );
	$ff->fetch( to => "$destination/.." );
	debug "URL : $url\n";
	$url =~ /\/(\w+)\.tgz/;
	my $archive = $1;
	debug "ARCHIVE : $archive\n";
	if ( -e "$destination/.. " ) {
		`rm -rf $destination/..`;
	}
	`cd $destination/../ ; tar xzf $archive.tgz ; touch $archive`;
	`rm $destination/../$archive.tgz`;
}
my $marker_update_url = "http://edhar.genomecenter.ucdavis.edu/~koadman/phylosift_markers/markers.tgz";
my $markers_extended_update_url = "http://edhar.genomecenter.ucdavis.edu/~koadman/phylosift_markers/markers_extended.tgz";
my $ncbi_url          = "http://edhar.genomecenter.ucdavis.edu/~koadman/ncbi.tgz";

sub marker_update_check {
	my %args = @_;
	my $self = $args{self};
	my $url = $args{url};
	my $marker_path = $args{dir};
	
	my ( $content_type, $document_length, $modified_time, $expires, $server ) = head($url);
	debug "MARKER_PATH : " . $marker_path . "\n";
	my $get_new_markers = 0;
	if ( -x $marker_path ) {
		my $mtime = ( stat($marker_path) )[9];
		debug "TEST LOCAL :" . localtime($mtime) . "\n";
		if ( !defined($modified_time) ) {
			warn "Warning: unable to connect to marker update server, please check your internet connection\n";
		} elsif ( $modified_time > $mtime ) {
			debug "TEST REMOTE:" . localtime($modified_time) . "\n";
			warn "Found newer version of the marker data\n";
			$get_new_markers = 1;
		}
	} else {
		if ( !defined($modified_time) ) {
			croak "Marker data not found and unable to connect to marker update server, please check your phylosift configuration and internet connection!\n";
		}
		warn "Unable to find marker data!\n";
		$get_new_markers = 1;
	}
<<<<<<< HEAD
	if($get_new_markers){
		warn "Downloading from $url\n";
		download_data( $url, $marker_path );
		my @markers = gather_markers(self=>$self, path=>$marker_path);
		index_marker_db(self=>$self, markers=>\@markers, path=>$marker_path);
	}
}

sub data_checks {
	my %args = @_;
	my $self = $args{self};
	#
	# first check for the standard marker directory
	$marker_dir = get_data_path( "markers", $Phylosift::Settings::marker_path );
	marker_update_check(self=>$self, dir=> $marker_dir, url=>$marker_update_url);
	#
	# now look for the extended marker directory
	$markers_extended_dir = get_data_path( "markers_extended", $Phylosift::Settings::marker_path );
	if($self->{"extended"}){
		marker_update_check(self=>$self, dir=> $markers_extended_dir, url=>$markers_extended_update_url);
=======
	if ($get_new_markers) {
		warn "Downloading from $marker_update_url\n";
		download_data( $marker_update_url, $marker_dir );
		my @markers = gather_markers( self => $self );
		index_marker_db( self => $self, markers => \@markers );
>>>>>>> 5a36d400
	}
	#
	# now check for the NCBI taxonomy data
	$ncbi_dir = get_data_path( "ncbi", $Phylosift::Settings::ncbi_path );
	my ( $content_type, $document_length, $modified_time, $expires, $server ) = head("$ncbi_url");
	if ( -x $ncbi_dir ) {
		my $ncbi_time = ( stat($ncbi_dir) )[9];
		if ( !defined($modified_time) ) {
			warn "Warning: unable to connect to NCBI taxonomy update server, please check your internet connection\n";
		} elsif ( $modified_time > $ncbi_time ) {
			warn "Found newer version of NCBI taxonomy data!\n";
			warn "Downloading from $ncbi_url\n";
			download_data( $ncbi_url, $ncbi_dir );
		}
	} else {
		if ( !defined($modified_time) ) {
			croak "NCBI taxonomy data not found and unable to connect to update server, please check your phylosift configuration and internet connection!\n";
		}
		warn "Unable to find NCBI taxonomy data!\n";
		warn "Downloading from $ncbi_url\n";
		download_data( $ncbi_url, $ncbi_dir );
	}
}

=head2 fasta2stockholm

Convert a bunch of fasta files to stockholm format
This code is adapted from fasta2stockholm.pl, (c) Ian Holmes and licensed under the GPL
See https://github.com/ihh/dart/ for the original source code

=cut

sub fasta2stockholm {
	my $fasta  = shift;
	my $output = shift;
	open( STOCKOUT, ">$output" );

	# read FASTA file
	my @seq;
	my @name;
	my $name;
	my $curseq = "";
	open FASTA, "<$fasta" or die "Couldn't open '$fasta': $!";
	while (<FASTA>) {
		if (/^\s*>\s*(\S+)/) {
			if ( length($curseq) > 0 ) {
				push @seq,  $curseq;
				push @name, $name;
				$curseq = "";
			}
			$name = $1;
		} else {
			if ( /\S/ && !defined $name ) {
				warn "Ignoring: $_";
			} else {
				s/\s//g;
				$curseq .= $_;
			}
		}
	}
	if ( length($curseq) > 0 ) {
		push @seq,  $curseq;
		push @name, $name;
		$curseq = "";
	}
	close FASTA;

	# check all seqs are same length
	my $length;
	my $lname;
	for ( my $sI = 0 ; $sI < @name ; $sI++ ) {
		my $nname = $name[$sI];
		my $sseq  = $seq[$sI];
		my $l     = length $sseq;
		if ( defined $length ) {
			croak "Sequences not all same length ($lname is $length, $nname is $l)" unless $length == $l;
		} else {
			$length = length $sseq;
			$lname  = $nname;
		}
	}

	# print Stockholm output
	print STOCKOUT "# STOCKHOLM 1.0\n";
	for ( my $sI = 0 ; $sI < @name ; $sI++ ) {
		print STOCKOUT $name[$sI], " ", $seq[$sI], "\n";
	}
	print STOCKOUT "//\n";
}

=head2 stockholm2fasta

Convert a stockholm file to fasta format
This code is adapted from stockholm2fasta.pl, (c) Ian Holmes and licensed under the GPL
See https://github.com/ihh/dart/ for the original source code

=cut

sub stockholm2fasta {
	my %args     = @_;
	my $columns  = $args{columns} || 80;    # number of columns in fasta
	my $gapped   = $args{gapped} || 1;      # should gapped fasta (aligned) be written?
	my $sorted   = $args{sorted} || 1;      # should sequences be sorted?
	my $STREAMIN = $args{in};
	my %seq;
	my $outbuffer = "";
	while (<$STREAMIN>) {
		next unless /\S/;
		next if /^\s*\#/;
		if (/^\s*\/\//) { $outbuffer .= printseq( columns => $columns, sorted => $sorted, seq => \%seq ); }
		else {
			chomp;
			my ( $name, $seq ) = split;
			$seq =~ s/[\.\-]//g unless $gapped;
			$seq{$name} .= $seq;
		}
	}
	$outbuffer .= printseq( columns => $columns, sorted => $sorted, seq => \%seq, out => $args{out} );
	return $outbuffer;
}

sub printseq {
	my %args = @_;
	my $out  = "";
	if ( $args{sorted} ) {
		foreach my $key ( sort keys %{ $args{seq} } ) {
			$out .= ">$key\n";
			for ( my $i = 0 ; $i < length( $args{seq}->{$key} ) ; $i += $args{columns} ) {
				$out .= substr( $args{seq}->{$key}, $i, $args{columns} ) . "\n";
			}
		}
	} else {
		while ( my ( $name, $seq ) = each %{ $args{seq} } ) {
			$out .= ">$name\n";
			for ( my $i = 0 ; $i < length $seq ; $i += $args{columns} ) {
				$out .= substr( $seq, $i, $args{columns} ) . "\n";
			}
		}
	}
	return $out;
}

=head2 makeNameTable

creates a file with a table of name to marker ID mappings
Requires a marker directory as an argument

=cut

sub readNameTable {
	my $markerDir = shift;
	my %result;
	open( ALINAMES, "grep \">\" $markerDir/*.ali |" );
	while ( my $line = <ALINAMES> ) {
		$line =~ s/.+\:\>//g;
		my $commonName;
		if ( $line =~ /\{(.+)\}.+\[.+\]/ ) {
			$commonName = $1;
		} elsif ( $line =~ /\[(.+)\]$/ ) {
			$commonName = $1;
		}
		my @fields = split( /\s+/, $line );
		$result{ $fields[0] } = $commonName;
	}
	return %result;
}

sub get_marker_length {
	my $self   = shift;
	my $marker = shift;
	my $length = 0;
	if ( is_protein_marker( marker => $marker ) ) {
		my $hmm_file = get_marker_hmm_file( $self, $marker );
		open( HMM, $hmm_file ) || croak "Unable to open $hmm_file\n";
		while ( my $line = <HMM> ) {
			if ( $line =~ /LENG\s+(\d+)/ ) {
				$length = $1;
				last;
			}
		}
	} else {
		my $cm_file = get_marker_cm_file( $self, $marker );
		open( CM, $cm_file ) || croak "Unable to open $cm_file\n";
		while ( my $line = <CM> ) {
			if ( $line =~ /CLEN\s+(\d+)/ ) {
				$length = $1;
				last;
			}
		}
	}
	return $length;
}

sub make_dummy_file {
	my $self          = shift;
	my $marker        = shift;
	my $gapmultiplier = shift;
	my $len           = get_marker_length( $self, $marker );
	my $glen;
	$glen = "P" x $len x $gapmultiplier if $gapmultiplier == 1;
	$glen = "A" x $len x $gapmultiplier if $gapmultiplier == 3;
	my $newseq = Bio::LocatableSeq->new( -seq => $glen, -id => "dummydummydummy", start => 1, end => ( $len * $gapmultiplier ) );
	my $aln = Bio::SimpleAlign->new();
	$aln->add_seq($newseq);
	return $aln;
}

=head2 get_marker_path

Determines the filesystem path to a marker. Searches for the marker in the base marker directory, the extended markers, and any local markers

=cut

sub get_marker_path {
	my %args = @_;
	my $self = $args{self};
	my $marker = $args{marker};
	# check for old-style marker first
	return "$marker_dir" if(-e "$marker_dir/$marker.faa");
	# check for new-style in standard directory
	return "$marker_dir" if(-d "$marker_dir/$marker");
	# check for new-style in extended directory
	return "$markers_extended_dir" if(-d "$markers_extended_dir/$marker");
	# TODO: check any local marker repositories
}

=head2 get_marker_basename

Returns the base name of the marker -- the marker name without any directories prepended

=cut

sub get_marker_basename {
	my %args = @_;
	my $marker = $args{marker};
	$marker =~ s/^.+\///g;
	return $marker;
}

=head2 getAlignmentMarkerFile 

Returns the alignment file for the markerName passed in as an argument
If the user chooses the updated markers, the updated filename is returned

=cut

sub getAlignmentMarkerFile {
	my $self   = shift;
	my $marker = shift;
	my $marker_path = get_marker_path(self=>$self, marker=>$marker);
	my $bname = get_marker_basename(marker=>$marker);
	if ( $self->{"updated"} == 0 ) {
		return "$marker_path/$bname.ali";
	} else {
		return "$marker_path/$bname.updated.fasta";
	}
}

=head2 get_marker_aln_file

Returns the aligned fasta file for the marker

=cut

sub get_marker_aln_file {
	my $self   = shift;
	my $marker = shift;
	my $marker_path = get_marker_path(self=>$self, marker=>$marker);
	my $bname = get_marker_basename(marker=>$marker);
	if ( $self->{"updated"} == 0 ) {
		return "$marker_path/$bname.ali" if ( -e "$marker_path/$bname.ali" );

		# using new-style marker directories
		return "$marker_path/$marker/$bname.aln";
	} else {
		return "$marker_path/$marker.updated/$bname.ali";
	}
}

=head2 get_marker_rep_file

Returns the fasta file of unaligned full length representative sequences for the marker

=cut

sub get_marker_rep_file {
	my $self   = shift;
	my $marker = shift;
	my $marker_path = get_marker_path(self=>$self, marker=>$marker);
	my $bname = get_marker_basename(marker=>$marker);
	if ( $self->{"updated"} == 0 ) {
		return "$marker_path/$bname.faa" if ( -e "$marker_path/$bname.faa" );

		# using new-style marker directories
		return "$marker_path/$marker/$bname.rep";
	} else {
		return "$marker_path/$marker.updated/$bname.rep";
	}
}

=head2 get_marker_hmm_file

Returns the HMM file for the marker

=cut

sub get_marker_hmm_file {
	my $self   = shift;
	my $marker = shift;
	my $local  = shift || 0;
	my $marker_path = get_marker_path(self=>$self, marker=>$marker);
	my $bname = get_marker_basename(marker=>$marker);
	if ( $self->{"updated"} == 0 ) {
		return $self->{"alignDir"} . "/$bname.hmm" if ( -e "$marker_path/$bname.hmm" && $local );
		return "$marker_path/$bname.hmm" if ( -e "$marker_path/$bname.hmm" );

		# using new-style marker directories
		return "$marker_path/$marker/$bname.hmm";
	} else {
		return $self->{"alignDir"} . "/$bname.hmm" if ( -e "$marker_path/$bname.hmm" && $local );
		return "$marker_path/$bname.hmm";
	}
}

=head2 get_marker_cm_file

Returns the CM (infernal covarion model) file for the marker

=cut

sub get_marker_cm_file {
	my $self    = shift;
	my $marker  = shift;
	my $marker_path = get_marker_path(self=>$self, marker=>$marker);
	my $bname = get_marker_basename(marker=>$marker);
	my $updated = $self->{"updated"} ? ".updated" : "";
	return "$marker_path/$marker$updated/$bname.cm";
}

=head2 get_marker_stockholm_file

Returns the stockholm file for the marker

=cut

sub get_marker_stockholm_file {
	my $self   = shift;
	my $marker = shift;
	my $marker_path = get_marker_path(self=>$self, marker=>$marker);
	my $bname = get_marker_basename(marker=>$marker);
	if ( $self->{"updated"} == 0 ) {
		return $self->{"alignDir"} . "/$bname.stk" if ( -e "$marker_path/$bname.ali" );

		# using new-style marker directories
		return "$marker_path/$marker/$bname.stk";
	} else {
		return "$marker_path/$marker.updated/$bname.stk";
	}
}

=head2 get_marker_taxon_map

Returns the path to the lookup table between marker gene IDs and their taxa

=cut

sub get_marker_taxon_map {
	my %args = @_;
	my $self = $args{self};
	return "$marker_dir/marker_taxon_map.updated.txt" if ( $self->{"updated"} );
	return "$marker_dir/marker_taxon_map.txt";
}

=head2 is_protein_marker

Returns 1 if the marker named in 'marker' is protein sequence (0 if RNA or DNA)

=cut

sub is_protein_marker {
	my %args   = @_;
	my $marker = $args{marker};

	my $marker_path = get_marker_path(marker=>$marker);
	my $bname = get_marker_basename(marker=>$marker);
	# only protein markers have HMMs
	return 1 if ( -e "$marker_path/$marker/$bname.hmm" );
	return 1 if ( -e "$marker_path/$bname.hmm" );
	return 0;
}

=head2 getFastaMarkerFile

Returns the fasta file for the markerName passed in as an argument
If the user chooses the updated markers, the updated filename is returned

=cut

sub getFastaMarkerFile {
	my $self   = shift;
	my $marker = shift;
	my $marker_path = get_marker_path(self=>$self,marker=>$marker);
	my $bname = get_marker_basename(marker=>$marker);
	if ( $self->{"updated"} == 0 ) {
		return "$marker_path/$bname.faa";
	} else {
		return "$marker_path/$bname.faa";
	}
}

=head2 getMarkerPackage

Returns the path to the marker package

=cut

sub getMarkerPackage {
	my $self   = shift;
	my $marker = shift;
	my $marker_path = get_marker_path(self=>$self,marker=>$marker);
	if ( $self->{"updated"} == 0 ) {
		return "$marker_path/$marker";
	} else {
		return "$marker_path/$marker.updated";
	}
}

=head2 getAlignerOutputFastaAA
Returns the FastA file containing amino acid read or contig alignments to the marker
given by markerName
=cut

sub getAlignerOutputFastaAA {
	my $marker = shift;
	my $bname = get_marker_basename(marker=>$marker);
	return "$bname.trim.fasta";
}

=head2 getAlignerOutputFastaDNA
Returns the FastA file containing DNA read or contig alignments to the marker
given by markerName
=cut

sub getAlignerOutputFastaDNA {
	my $marker = shift;
	my $bname = get_marker_basename(marker=>$marker);
	return "$bname.trim.fna.fasta";
}

=head2 getAlignerOutputFastaDNA
Returns the FastA file containing DNA read or contig alignments to the marker
given by markerName
=cut

sub getReadPlacementFile {
	my $marker = shift;
	my $bname = get_marker_basename(marker=>$marker);
	return "$bname.trim.jplace";
}

sub getReadPlacementFileDNA {
	my $marker = shift;
	my $bname = get_marker_basename(marker=>$marker);
	return "$bname.trim.fna.jplace";
}

=head2 getTrimfinalMarkerFile

Returns the .trimfinal file for the markerName passed in as an argument
If the user chooses the updated markers, the updated filename is returned

=cut

sub getTrimfinalMarkerFile {
	my $self   = shift;
	my $marker = shift;
	my $marker_path = get_marker_path(self=>$self,marker=>$marker);
	my $bname = get_marker_basename(marker=>$marker);
	if ( $self->{"updated"} == 0 ) {
		return "$marker_path/$bname.trimfinal" if -e "$marker_path/$bname.trimfinal";
		return "$marker_path/$marker/$bname.aln";
	} else {
		return "$marker_path/$bname.trimfinal";
	}
}

=head2 getTrimfinalFastaMarkerFile

Returns the .trimfinal.fasta file for the markerName passed in as an argument
If the use chooses the updated markers, the updated file is returned instead

=cut

sub getTrimfinalFastaMarkerFile {
	my $self   = shift;
	my $marker = shift;
	my $marker_path = get_marker_path(self=>$self,marker=>$marker);
	my $bname = get_marker_basename(marker=>$marker);
	if ( $self->{"updated"} == 0 ) {
		return "$marker_path/$bname.trimfinal.fasta" if -e "$marker_path/$bname.trimfinal.fasta";
		return "$marker_path/$marker/$bname.aln";
	} else {
		return "$marker_path/$bname.trimfinal.fasta";
	}
}

=head2 getTreeFile

Returns the .final.tre file from the marker directory 
The user chooses the updated or stock version

=cut

sub getTreeMarkerFile {
	my $self   = shift;
	my $marker = shift;
	my $marker_path = get_marker_path(self=>$self,marker=>$marker);
	my $bname = get_marker_basename(marker=>$marker);
	if ( $self->{"updated"} == 0 ) {
		return "$marker_path/$bname.final.tre" if -e "$marker_path/$bname.final.tre";
		return "$marker_path/$marker/$bname.tre";
	} else {
		return "$marker_path/$bname.updated.tre";
	}
}

=head2 getTreeStatsFile

Return the updated or stock version of the Tree stats file

=cut

sub getTreeStatsMarkerFile {
	my $self   = shift;
	my $marker = shift;
	my $marker_path = get_marker_path(self=>$self,marker=>$marker);
	my $bname = get_marker_basename(marker=>$marker);
	if ( $self->{"updated"} == 0 ) {
		return "$marker_path/$bname.in_phyml_stats.txt";
	} else {
		return "$marker_path/$bname.updated.RAxML_info";
	}
}

=head2 getNcbiMapFile

Returns the updated of stock version of the NCBI map file

=cut

sub getNcbiMapFile {
	my $self   = shift;
	my $marker = shift;
	my $marker_path = get_marker_path(self=>$self,marker=>$marker);
	my $bname = get_marker_basename(marker=>$marker);
	if ( $self->{"updated"} == 0 ) {
		return "$marker_path/$bname.ncbimap";
	} else {
		return "$marker_path/$bname.updated.ncbimap";
	}
}

=head2 get_count_from_reps

input marker name
Returns the number of representatives for a marker using the .rep file from the reference package
=cut

sub get_count_from_reps {
	my $self        = shift;
	my $marker      = shift;
	my $marker_file = get_marker_rep_file( $self, $marker );
	my $rep_num     = `grep -c '>' $marker_file`;
	chomp($rep_num);
	return $rep_num;
}

=head2 concatenateAlignments

creates a file with a table of name to marker ID mappings
Requires a marker directory as an argument

=cut

sub concatenateAlignments {
	my $self          = shift;
	my $outputFasta   = shift;
	my $outputMrBayes = shift;
	my $gapmultiplier = shift;    # 1 for protein, 3 for reverse-translated DNA
	my @alignments    = @_;
	my $catobj        = 0;
	open( MRBAYES, ">$outputMrBayes" );
	my $partlist = "partition genes = " . scalar(@alignments) . ": ";
	my $prevlen  = 0;

	foreach my $file (@alignments) {
		my $aln;
		my $marker = basename($file);
		$marker =~ s/\..+//g;     # FIXME: this should really come from a list of markers
		unless ( -e $file ) {

			# this marker doesn't exist, need to create a dummy with the right number of gap columns
			$aln = make_dummy_file( $self, $marker, $gapmultiplier );
		} else {
			my $in = Bio::AlignIO->new( -file => $file, '-format' => 'fasta' );
			unless ( $aln = $in->next_aln() ) {

				# empty marker alignment file, need to create a dummy with the right number of gap columns
				$aln = make_dummy_file( $self, $marker, $gapmultiplier );
			}
		}
		my $csname = $file;
		$csname =~ s/\..+//g;
		$partlist .= "," if $catobj != 0;
		$partlist .= $csname;
		print MRBAYES "charset $csname = " . ( $prevlen + 1 ) . "-" . ( $prevlen + $aln->length() ) . "\n";
		$prevlen += $aln->length();
		my $prevseq = 0;
		my $newaln = $aln->select( 1, 1 );
		$newaln->verbose(-1);

		foreach my $curseq ( $aln->each_alphabetically() ) {
			if ( $prevseq == 0 ) {
				$prevseq = $curseq;
				next;
			}
			if ( $prevseq->id ne $curseq->id ) {
				$curseq->verbose(-1);
				$newaln->add_seq($curseq);
			}
			$prevseq = $curseq;
		}
		$aln = $newaln;
		if ( $catobj == 0 ) {
			$catobj = $aln;
			next;
		}

		# add any sequences missing from this sequence
		foreach my $catseq ( $catobj->each_alphabetically() ) {
			if ( length( $aln->each_seq_with_id( $catseq->id ) == 0 ) ) {

				# add this sequence as all gaps
				my $tmpseq = "-" x $aln->length();
				my $newseq = Bio::LocatableSeq->new( -seq => $tmpseq, -alphabet => "protein", -id => $catseq->id, start => 0, end => 0 );
				$newseq->verbose(-1);
				$aln->add_seq($newseq);
			}
		}

		# vice versa
		foreach my $alnseq ( $aln->each_alphabetically() ) {
			if ( length( $catobj->each_seq_with_id( $alnseq->id ) == 0 ) ) {

				# add this sequence as all gaps
				my $tmpseq = "-" x $catobj->length();
				my $newseq = Bio::LocatableSeq->new( -seq => $tmpseq, -alphabet => "protein", -id => $alnseq->id, start => 0, end => 0 );
				$newseq->verbose(-1);
				$catobj->add_seq($newseq);
			}
		}
		$catobj = cat( $catobj, $aln );
		$catobj->verbose(-1);
	}
	print MRBAYES "$partlist;\n";
	my $out = Bio::AlignIO->new( -file => ">$outputFasta", '-format' => 'fasta' );
	foreach my $dummyseq ( $catobj->each_seq_with_id("dummydummydummy") ) {
		$catobj->remove_seq($dummyseq);
	}
	$out->write_aln($catobj);
}
my %timers;

sub start_timer {
	my $timername = shift;
	my $t         = time;
	my @timerval  = localtime($t);
	$timers{$timername} = $t;
	debug sprintf( "Before $timername %4d-%02d-%02d %02d:%02d:%02d\n",
				   $timerval[5] + 1900,
				   $timerval[4] + 1,
				   $timerval[3], $timerval[2], $timerval[1], $timerval[0] );
}

sub end_timer {
	my $timername = shift;
	my $t         = time;
	my @timerval  = localtime($t);
	debug sprintf( "After $timername %4d-%02d-%02d %02d:%02d:%02d\n",
				   $timerval[5] + 1900,
				   $timerval[4] + 1,
				   $timerval[3], $timerval[2], $timerval[1], $timerval[0] );
	return $t - $timers{$timername};
}

=head2 marker_oldstyle

Checks whether a marker is in the old style format (PMPROK*) or the new format (marker package directory)

=cut

sub marker_oldstyle {
	my $marker = shift;
	return 1 if ( $marker =~ /PMPROK/ );
	return 0;
}

=head2 open_SeqIO_object

Opens a sequence file and returns a SeqIO object.  Allows for gzip and bzip compression
returns a SeqIO object

=cut

sub open_SeqIO_object {
	my %args = @_;
	my $io_object;
	my $format = "FASTA";    #default
	if ( exists $args{format} ) {
		$format = $args{format};
	}
	if ( $args{file} =~ /\.gz$/ ) {
		$io_object = Bio::SeqIO->new( -file => "zcat $args{file} |", -format => $format );
	} elsif ( $args{file} =~ /\.bz2$/ ) {
		$io_object = Bio::SeqIO->new( -file => "bzcat $args{file} |", -format => $format );
	} else {
		$io_object = Bio::SeqIO->new( -file => $args{file}, -format => $format );
	}
	return $io_object;
}

=head2 open_sequence_file

Opens a sequence file, either directly or by decompressing it with gzip or bzip2
Returns an open filehandle

=cut

sub open_sequence_file {
	my %args = @_;
	my $F1IN;
	if ( $args{file} =~ /\.gz$/ ) {
		open( $F1IN, "zcat $args{file} |" ) or croak "Can't open $args{file}\n";
	} elsif ( $args{file} =~ /\.bz2$/ ) {
		open( $F1IN, "bzcat $args{file} |" );
	} else {
		open( $F1IN, $args{file} ) ;
	}
	return $F1IN;
}

<<<<<<< HEAD
sub get_db {
	my %args=@_;
	my $path = $args{path} || $marker_dir;
	my $self = $args{self}; # optional argument;
	my $db_name = $args{db_name};
	if(defined($self) &&!defined($args{path})){
		return $markers_extended_dir."/$db_name" if defined($self->{"extended"} && $self->{"extended"});
		return $marker_dir."/$db_name";
	}
	return "$path/$db_name";
}
=======
=head2 read_interleaved_fastq

Reads 1 fastq file with interleaved paired ends reads
Writes to the provided pipe in fasta format.

=cut

sub read_interleaved_fastq {
	my %args       = @_;
	my $pipe       = $args{PIPEOUT};
	my $suffix_1   = $args{suffix_1};
	my $suffix_2   = $args{suffix_2};
	my $PIPE_IN    = open_sequence_file( file => $args{file} );
	my $read_id_1  = <$PIPE_IN>;
	my $read_seq_1 = <$PIPE_IN>;
	my $read_id_2  = <$PIPE_IN>;
	my $read_seq_2 = <$PIPE_IN>;
	$read_id_1 =~ m/^\@(\S+)$suffix_1$/;
	my $core_1 = $1;
	$read_id_2 =~ m/^\@(\S+)$suffix_2$/;
	my $core_2 = $1;

	while (<$PIPE_IN>) {
	}
}


=head2 get_blastp_db

Returns the name and path of the blast DB

=cut

>>>>>>> 5a36d400
sub get_blastp_db {
	my %args=@_;
	$args{db_name}="blastrep";
	return get_db(%args);
}

sub get_rapsearch_db {
	my %args=@_;
	$args{db_name}="rep";
	return get_db(%args);
}

=head2 get_bowtie2_db

returns the name and path of the bowtie2 DB

=cut

sub get_bowtie2_db {
	my %args=@_;
	$args{db_name}="rnadb";
	return get_db(%args);
}

sub get_candidate_file {
	my %args=@_;
	my $self=$args{self};
	my $marker=$args{marker};
	my $type= $args{type};
	my $dna = $args{dna};
	my $new = $args{new};
	my $ffn = "";
	$ffn = ".ffn" if(defined($args{dna}) && $dna);
	my $candidate = ".candidate";
	$candidate = ".newCandidate" if defined($args{new})&&$new;
	my $dir = $self->{"blastDir"};
	$dir = $self->{"alignDir"} if defined($args{new})&&$new;
	$marker =~ s/.+\///g;	# strip off any prepended directories
	return "$dir/$marker$type$candidate$ffn";
}

=head2 index_marker_db

Indexes the marker database for searches with rapsearch2, blastall, and bowtie2
Input: marker list and self

=cut

sub index_marker_db {
	my %args    = @_;
	my $self    = $args{self};
	my $path    = $args{path};
	my @markers = @{ $args{markers} };

	# use alignments to make an unaligned fasta database containing everything
	# strip gaps from the alignments
	my $bowtie2_db       = get_bowtie2_db(path=>$path);
	my $bowtie2_db_fasta = "$bowtie2_db.fasta";
	open( my $PDBOUT,   ">" . get_blastp_db(path=>$path) );
	open( my $RNADBOUT, ">" . $bowtie2_db_fasta );
	foreach my $marker (@markers) {
		my $marker_rep = get_marker_rep_file( $args{self}, $marker );
		my $DBOUT = $RNADBOUT;
		$DBOUT = $PDBOUT if is_protein_marker( marker => $marker );
		open( INALN, $marker_rep );
		while ( my $line = <INALN> ) {
			if ( $line =~ /^>(.+)/ ) {
				print $DBOUT "\n>$marker" . "__$1\n";
			} else {
				$line =~ s/[-\.\n\r]//g;
				$line =~ tr/a-z/A-Z/;
				print $DBOUT $line;
			}
		}
	}
	print $PDBOUT "\n";
	print $RNADBOUT "\n";
	close $PDBOUT;    # be sure to flush I/O
	close $RNADBOUT;

	# make a blast database
	my $blastp_db = get_blastp_db(path=>$path);
	system("$Phylosift::Utilities::formatdb -i $blastp_db -o F -p T -t RepDB");
	`mv $blastp_db $path/rep.faa`;

	# make a rapsearch database
	`cd $path ; $Phylosift::Utilities::preRapSearch -d rep.faa -n rep`;
	unlink("$path/rep.faa");    # don't need this anymore!

	# make a bowtie2 database
	if ( -e "$bowtie2_db_fasta" ) {
		`cd $path ; $Phylosift::Utilities::bowtie2build $bowtie2_db_fasta $bowtie2_db`;
	}
}

=head2 gather_markers

=item *

    ARGS : $markerFile - file to read the marker names from that will be used in the pipeline.
    Reads markers from a file if specified by the user OR gathers all the markers from the markers directory
    The Marker names are stored in an Array
    If the filename is empty, use all the default markers.

=back

=cut

sub gather_markers {
	my %args       = @_;
	my $self       = $args{self};
	my $marker_file = $args{marker_file};
	my $path       = $args{path} || $marker_dir;
	my @marks      = ();

	#create a file with a list of markers called markers.list
<<<<<<< HEAD
	if ( defined($marker_file) && -f $marker_file && $marker_file ne "") {
=======
	if ( exists $args{marker_file} && $markerFile ne "" ) {
>>>>>>> 5a36d400

		#gather a custom list of makers, list convention is 1 marker per line
		open( markersIN, $marker_file );
		while (<markersIN>) {
			chomp($_);
			push( @marks, $_ );
		}
		close(markersIN);
	} else {

		# gather all markers
		# this is for the original marker set
		my @files = <$path/*.faa>;
		foreach my $file (@files) {
			$file =~ m/\/(\w+).faa/;
			push( @marks, $1 );
		}

		# now gather directory packaged markers (new style)
		# use maxdepth 2 for two-directory-level markers in the extended marker set
		open( MLIST, "find $path -maxdepth 2 -mindepth 1 -type d |" );
		while ( my $line = <MLIST> ) {
			chomp $line;
			next if $line =~ /PMPROK/;
			next if $line =~ /concat/;
			next if $line =~ /representatives/;
			$line = substr($line, length($path)+1);
			# all markers need to have an hmm or a cm else they are not usable
			my $baseline = $line;
			$baseline =~ s/.+\///g;
			next unless (-e "$path/$line/$line.cm" || -e "$path/$line/$baseline.hmm" );
			push( @marks, $line );
		}
	}
	return @marks;
}

=head2 get_sequence_input_type

Checks whether input is FastA, FastQ, which quality type (33 or 64), and DNA or AA
Returns a hash reference with the values 'seqtype', 'format', and 'qtype' populated.

=cut

sub get_sequence_input_type {
	my $file = shift;
	my %type;
	my $FILE       = open_sequence_file( file => $file );
	my $counter    = 0;
	my $maxfound   = 0;
	my $dnacount   = 0;
	my $line_count = 0;
	$type{seqtype} = "dna";
	$type{format}  = "unknown";
	$type{qtype}   = "none";
	my $allcount = 0;
	my $sequence = 1;
	my $minq     = 255;    # minimum fastq quality score (for detecting phred33/phred64)

	while ( my $line = <$FILE> ) {
		if ( $line =~ /^>/ ) {
			$maxfound = $counter > $maxfound ? $counter : $maxfound;
			$counter = 0;
			$type{format} = "fasta" if $type{format} eq "unknown";
		} elsif ( $line =~ /^@/ || $line =~ /^\+/ ) {
			$counter  = 0;
			$sequence = 1;
			$type{format} = "fastq" if $type{format} eq "unknown";
		} elsif ( $line =~ /^\+/ ) {
			$sequence = 0;
			$type{format} = "fastq" if $type{format} eq "unknown";
		} elsif ( $type{format} eq "fastq" && !$sequence ) {

			# check whether qualities are phred33 or phred64
			for my $q ( split( //, $line ) ) {
				$minq = ord($q) if ord($q) < $minq;
			}
		} elsif ($sequence) {
			$counter  += length($line) - 1;
			$dnacount += $line =~ tr/[ACGTNacgtn]//;
			$allcount += length($line) - 1;
		}
		$line_count++;
		last if ( $line_count > 1000 );
	}
	close($FILE);
	$maxfound = $counter > $maxfound ? $counter : $maxfound;
	$type{seqtype} = "protein" if ( $dnacount < $allcount * 0.75 );
	$type{seqtype} = "dna"     if ( $type{format} eq "fastq" );       # nobody using protein fastq (yet)
	$type{qtype}   = "phred64" if $minq < 255;
	$type{qtype}   = "phred33" if $minq < 64;
	$type{paired} = 0;                                                # TODO: detect interleaved read pairing
	return \%type;
}

=head2 get_sequence_input_type_quickndirty

Checks whether input is either short sequence reads, e.g. < 500nt or assembled fragments
without reading the whole file.

=cut

sub get_sequence_input_type_quickndirty {
	my $file         = shift;
	my $maxshortread = 500;
	open( FILE, $file );
	my $filesize = -s "$file";
	my $counter  = 0;
	my $maxfound = 0;
	my $allcount = 0;
	my $dnacount = 0;
	my $seqtype  = "dna";
	my $length   = "long";
	my $format   = "unknown";
	for ( my $i = 0 ; $i < 200 ; $i++ ) {
		my $seekpos = int( rand( $filesize - 100 ) );
		$seekpos = 0 if ( $i == 0 );    # always start with the first line in case the sequence is on a single line!
		seek( FILE, $seekpos, 0 );
		$counter = 0;
		my $line = <FILE>;              # burn a line to be sure we get to sequence
		while ( $line = <FILE> ) {
			if ( $line =~ /^>/ ) {
				$format = "fasta";
				last if $i > 0;
				$i++;
			} elsif ( $line =~ /^@/ || $line =~ /^\+/ ) {
				$format = "fastq";
				last if $i > 0;
				$i++;
			} else {
				$counter += length($line);
				$dnacount += $line =~ tr/[ACGTNacgtn]//;
			}
		}
		$maxfound = $counter if $maxfound < $counter;
		$allcount += $counter;
		last if ( $counter > 500 );    # found a long read
	}
	$seqtype = "protein" if ( $dnacount < $allcount * 0.75 );
	$seqtype = "dna" if ( $format eq "fastq" );    # nobody using protein fastq (yet)
	my $aamult = $seqtype eq "protein" ? 3 : 1;
	$length = "short" if $maxfound < ( 500 / $aamult );
	return ( $seqtype, $length, $format );
}

=head2 get_date_YYYYMMDD

Gets the current date and formats it by YYYYMMDD

=cut

sub get_date_YYYYMMDD {
	my @timerval = localtime();
	my $datestr  = ( 1900 + $timerval[5] );
	$datestr .= 0 if $timerval[4] <= 9;
	$datestr .= ( $timerval[4] + 1 );
	$datestr .= 0 if $timerval[3] <= 9;
	$datestr .= $timerval[3];
	return $datestr;
}

=head2 print_citations

prints out suggested citations for the analysis

=cut

sub print_citations {
	print "PhyloSift -- Phylogenetic analysis of genomes and metagenomes\n";
	print "(c) 2011, 2012 Aaron Darling and Guillaume Jospin\n";
	print "\nCITATION:\n";
	print "		PhyloSift. A. Darling, H. Bik, G. Jospin, J. A. Eisen. Manuscript in preparation\n";
	print "\n\n\t\tPhyloSift incorporates several other software packages, please consider also citing the following papers:\n";
	print qq{

		pplacer: linear time maximum-likelihood and Bayesian phylogenetic placement of sequences onto a fixed reference tree.
		Frederick A Matsen, Robin B Kodner, and E Virginia Armbrust
		BMC Bioinformatics 2010, 11:538
		
		RAPSearch2: a fast and memory-efficient protein similarity search tool for next generation sequencing data.
		Yongan Zhao, Haixu Tang, and Yuzhen Ye
		Bioinformatics (2011)
		
		Infernal 1.0: Inference of RNA alignments
		E. P. Nawrocki, D. L. Kolbe, and S. R. Eddy
		Bioinformatics 25:1335-1337 (2009)
		
		Gapped BLAST and PSI-BLAST: a new generation of protein database search programs.
		S. F. Altschul, T. L. Madden, A. A. Schäffer, J. Zhang, Z. Zhang, W. Miller, and D. J. Lipman
 		Nucleic Acids Research, 1997, Vol. 25, No. 17 3389–3402
 		
 		Bowtie: Ultrafast and memory-efficient alignment of short DNA sequences to the human genome.
 		Langmead B, Trapnell C, Pop M, Salzberg SL. Genome Biol 10:R25.
 		
 		HMMER 3.0 (March 2010); http://hmmer.org/
 		Copyright (C) 2010 Howard Hughes Medical Institute.
 		Freely distributed under the GNU General Public License (GPLv3).
 		
};
}

=head2 unalign_sequences

intput: alignment file , output path
Removes all gaps from an alignment file and writes the sequences in fasta format in the target directory

=cut

sub alignment_to_fasta {
	my $aln_file   = shift;
	my $target_dir = shift;
	my ( $core, $path, $ext ) = fileparse( $aln_file, qr/\.[^.]*$/ );
	my $in = open_SeqIO_object( file => $aln_file );
	open( FILEOUT, ">" . $target_dir . "/" . $core . ".fasta" ) or carp("Couldn't open $target_dir$core.fasta for writing\n");
	while ( my $seq_object = $in->next_seq() ) {
		my $seq = $seq_object->seq;
		my $id  = $seq_object->id;
		$seq =~ s/-\.//g;    # shouldnt be any gaps
		print FILEOUT ">" . $id . "\n" . $seq . "\n";
	}
	close(FILEOUT);
	return "$target_dir/$core.fasta";
}

=head2 generate_hmm

input: alignment_file, target_directory
generates a HMM profile from an alignement in FASTA format (arg) using hmmbuild.  The hmm is placed in the target_directory

=cut

sub generate_hmm {
	my $file_name  = shift;
	my $target_dir = shift;
	my ( $core_name, $path, $ext ) = fileparse( $file_name, qr/\.[^.]*$/ );
	if ( !-e "$target_dir/$core_name.hmm" ) {
		`hmmbuild --informat afa $target_dir/$core_name.hmm $file_name`;
	}
	return "$target_dir/$core_name.hmm";
}

=head2 hmmalign_to_model

input : hmm_profile,sequence_file,target_dir
Aligns sequences to an HMM model and outputs an alignment
=cut

sub hmmalign_to_model {
	my $hmm_profile   = shift;
	my $sequence_file = shift;
	my $target_dir    = shift;
	my $ref_ali       = shift;
	my ( $core_name, $path, $ext ) = fileparse( $sequence_file, qr/\.[^.]*$/ );
	if ( !-e "$target_dir/$core_name.aln" ) {
		`hmmalign --mapali $ref_ali --trim --outformat afa -o $target_dir/$core_name.aln $hmm_profile $sequence_file`;

		#	    `hmmalign --outformat afa -o $target_dir/$core_name.aln $hmm_profile $sequence_file`;
	}
	return "$target_dir/$core_name.aln";
}

=head2 mask_alignment

input : aln_file
Masks the unaligned columns out of an alignemnt file. Removes ( and ) from the sequence names 
Also removes duplicate IDs
=cut

sub unalign_sequences {
	my $aln_file    = shift;
	my $output_path = shift;
	my ( $core, $path, $ext ) = fileparse( $aln_file, qr/\.[^.]*$/ );
	my $in = open_SeqIO_object( file => $aln_file );
	my $seq_count = 0;
	open( FILEOUT, ">$output_path" ) or carp("Couldn't open $output_path for writing\n");
	while ( my $seq_object = $in->next_seq() ) {
		my $seq = $seq_object->seq;
		my $id  = $seq_object->id;
		$seq =~ s/[-\.]//g;    # shouldnt be any gaps
		print FILEOUT ">" . $id . "\n" . $seq . "\n";
		$seq_count++;
	}
	close(FILEOUT);
	return $seq_count;
}

=head1 AUTHOR

Aaron Darling, C<< <aarondarling at ucdavis.edu> >>
Guillaume Jospin, C<< <gjospin at ucdavis.edu> >>

=head1 BUGS

Please report any bugs or feature requests to C<bug-phylosift-phylosift at rt.cpan.org>, or through
the web interface at L<http://rt.cpan.org/NoAuth/ReportBug.html?Queue=Phylosift-Phylosift>.  I will be notified, and then you'll
automatically be notified of progress on your bug as I make changes.




=head1 SUPPORT

You can find documentation for this module with the perldoc command.

    perldoc Phylosift::Utilities


You can also look for information at:

=over 4

=item * RT: CPAN's request tracker (report bugs here)

L<http://rt.cpan.org/NoAuth/Bugs.html?Dist=Phylosift-Phylosift>

=item * AnnoCPAN: Annotated CPAN documentation

L<http://annocpan.org/dist/Phylosift-Phylosift>

=item * CPAN Ratings

L<http://cpanratings.perl.org/d/Phylosift-Phylosift>

=item * Search CPAN

L<http://search.cpan.org/dist/Phylosift-Phylosift/>

=back


=head1 ACKNOWLEDGEMENTS
=head1 LICENSE AND COPYRIGHT

Copyright 2011 Aaron Darling and Guillaume Jospin.

This program is free software; you can redistribute it and/or modify it
under the terms of either: the GNU General Public License as published
by the Free Software Foundation.

See http://dev.perl.org/licenses/ for more information.


=cut
1;    # End of Phylosift::Utilities<|MERGE_RESOLUTION|>--- conflicted
+++ resolved
@@ -265,7 +265,6 @@
 		warn "Unable to find marker data!\n";
 		$get_new_markers = 1;
 	}
-<<<<<<< HEAD
 	if($get_new_markers){
 		warn "Downloading from $url\n";
 		download_data( $url, $marker_path );
@@ -286,13 +285,6 @@
 	$markers_extended_dir = get_data_path( "markers_extended", $Phylosift::Settings::marker_path );
 	if($self->{"extended"}){
 		marker_update_check(self=>$self, dir=> $markers_extended_dir, url=>$markers_extended_update_url);
-=======
-	if ($get_new_markers) {
-		warn "Downloading from $marker_update_url\n";
-		download_data( $marker_update_url, $marker_dir );
-		my @markers = gather_markers( self => $self );
-		index_marker_db( self => $self, markers => \@markers );
->>>>>>> 5a36d400
 	}
 	#
 	# now check for the NCBI taxonomy data
@@ -1044,7 +1036,6 @@
 	return $F1IN;
 }
 
-<<<<<<< HEAD
 sub get_db {
 	my %args=@_;
 	my $path = $args{path} || $marker_dir;
@@ -1056,7 +1047,7 @@
 	}
 	return "$path/$db_name";
 }
-=======
+
 =head2 read_interleaved_fastq
 
 Reads 1 fastq file with interleaved paired ends reads
@@ -1090,7 +1081,6 @@
 
 =cut
 
->>>>>>> 5a36d400
 sub get_blastp_db {
 	my %args=@_;
 	$args{db_name}="blastrep";
@@ -1207,11 +1197,7 @@
 	my @marks      = ();
 
 	#create a file with a list of markers called markers.list
-<<<<<<< HEAD
 	if ( defined($marker_file) && -f $marker_file && $marker_file ne "") {
-=======
-	if ( exists $args{marker_file} && $markerFile ne "" ) {
->>>>>>> 5a36d400
 
 		#gather a custom list of makers, list convention is 1 marker per line
 		open( markersIN, $marker_file );
