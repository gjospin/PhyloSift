package Phylosift::Utilities;

#use 5.006;
use strict;
use warnings;
use FindBin qw($Bin);
BEGIN { unshift( @INC, "$FindBin::Bin/../legacy/" ) if $] < 5.01; }
use File::Basename;
use Bio::SeqIO;
use Bio::AlignIO;
use Bio::SimpleAlign;
use Bio::Align::Utilities qw(:all);
use Bio::TreeIO;
use Bio::Tree::Tree;
use POSIX ();
use LWP::Simple;
use Carp;
use Cwd;
require File::Fetch;

if ( $^O =~ /arwin/ ) {
	use lib "$FindBin::Bin/../osx/darwin-thread-multi-2level/";
}
use Exporter;
use vars qw[ @EXPORT @EXPORT_OK %EXPORT_TAGS @ISA ];
@ISA       = 'Exporter';
@EXPORT    = qw[start_timer end_timer debug];
@EXPORT_OK = qw[];
%EXPORT_TAGS = (
				 STD => \@EXPORT,
				 all => [ @EXPORT, @EXPORT_OK ],
);
our $debuglevel = 0;

sub debug {
	my $msg = shift;
	my $msglevel = shift || 1;
	print $msg if $debuglevel >= $msglevel;
}

=head1 NAME

Phylosift::Utilities - Implements miscellaneous accessory functions for Phylosift

=head1 VERSION

Version 0.01

=cut

our $VERSION = '0.01';

=head1 SYNOPSIS

Quick summary of what the module does.

Perhaps a little code snippet.

    use Phylosift::Phylosift;

    my $foo = Phylosift::Phylosift->new();
    ...

=head1 EXPORT

A list of functions that can be exported.  You can delete this section
if you don't export anything, such as for a purely object-oriented module.

=head1 SUBROUTINES/METHODS

=head2 programChecks

checks the program requirements for PhyloSift
writes to STDERR if a program is missing or the wrong version is installed
returns 1 or 0 depending on success of failure.

=cut

sub get_program_path {
	my %args =@_;
	my $progname  = $args{prog_name};
	my $progpath  = $args{prog_path};
	my $progcheck = "";

	#	print STDERR "BIN : $Bin\n";
	#	exit;
	if ( defined($progpath) && $progpath ne "" && -x $progpath . "/" . $progname ) {
		$progcheck = $progpath . "/" . $progname;
	} else {
		$progcheck = `which $progname 2> /dev/null`;
		chomp $progcheck;
	}

	# last ditch attempt, check the directories from where the script is running
	$progcheck = $Bin . "/" . $progname     unless ( $progcheck =~ /$progname/ || !( -x $Bin . "/" . $progname ) );
	$progcheck = $Bin . "/bin/" . $progname unless ( $progcheck =~ /$progname/ || !( -x $Bin . "/bin/" . $progname ) );

	# check the OS and use Mac binaries if needed
	if ( $^O =~ /arwin/ ) {
		$progcheck = $Bin . "/osx/" . $progname unless ( $progcheck =~ /$progname/ && !( -x $Bin . "/" . $progname ) );
		$progcheck = $Bin . "/osx/" . $progname if ( $progcheck =~ /$Bin\/bin/ );    # don't use the linux binary!
	}
	return $progcheck;
}

# external programs used by Phylosift
our $pplacer      = "";
our $guppy        = "";
our $rppr         = "";
our $taxit        = "";
our $hmmalign     = "";
our $hmmsearch    = "";
our $hmmbuild     = "";
our $blastall     = "";
our $formatdb     = "";
our $rapSearch    = "";
our $preRapSearch = "";
our $raxml        = "";
our $readconciler = "";
our $bowtie2align = "";
our $bowtie2build = "";
our $cmalign      = "";
our $pda          = "";
our $fasttree     = "";
our $lastdb       = "";
our $lastal       = "";

sub programChecks {
	eval 'require Bio::Seq;';
	if ($@) {
		carp "Bioperl was NOT found\n";
		return 1;
	}
	$pplacer = get_program_path( prog_name=>"pplacer", prog_path=>$Phylosift::Settings::pplacer_path );
	if ( $pplacer eq "" ) {

		#program not found return;
		carp("pplacer not found");
		return 1;
	} else {
		`$pplacer --version` =~ m/v1.1.alpha(\d+)/;
		if ( $1 < 10 ) {

			# pplacer was found but the version doesn't match the one tested with Phylosift
			carp("Warning : a different version of pplacer was found. PhyloSift was tested with pplacer v1.1.alpha10\n");
		}
	}
	$guppy    = get_program_path( prog_name=>"guppy",   prog_path=> $Phylosift::Settings::ps_path );
	$taxit    = get_program_path( prog_name=>"taxit",    prog_path=>$Phylosift::Settings::ps_path );
	$rppr     = get_program_path( prog_name=>"rppr",    prog_path=> $Phylosift::Settings::ps_path );
	$cmalign  = get_program_path( prog_name=>"cmalign", prog_path=> $Phylosift::Settings::ps_path );
	$hmmalign = get_program_path( prog_name=>"hmmalign",prog_path=> $Phylosift::Settings::hmmer3_path );
	if ( $hmmalign eq "" ) {

		#program not found return;
		carp("HMMER3 not found");
		return 1;
	} elsif ( `$hmmalign -h` !~ m/HMMER 3.0rc1/ ) {

		# pplacer was found but the version doens't match the one tested with Phylosift
		carp "Warning : a different version of HMMER was found. PhyloSift was tested with HMMER 3.0rc1\n";
	}
	$hmmsearch = get_program_path( prog_name=>"hmmsearch",prog_path=> $Phylosift::Settings::hmmer3_path );
	$hmmbuild  = get_program_path( prog_name=>"hmmbuild", prog_path=> $Phylosift::Settings::hmmer3_path );
	$rapSearch = get_program_path( prog_name=>"rapsearch",prog_path=> $Phylosift::Settings::ps_path );
	if ( $rapSearch eq "" ) {
		carp("rapsearch was not found\n");
		return 1;
	}
	$preRapSearch = get_program_path( prog_name=>"prerapsearch", prog_path=>$Phylosift::Settings::ps_path );
	$blastall     = get_program_path( prog_name=>"blastall",   prog_path=>  $Phylosift::Settings::ps_path );
	if ( $blastall eq "" ) {
		carp("blastall was not found\n");
		return 1;
	}
	$formatdb = get_program_path( prog_name=>"formatdb",prog_path=> $Phylosift::Settings::ps_path );
	$raxml    = get_program_path( prog_name=>"raxmlHPC", prog_path=>$Phylosift::Settings::ps_path );
	if ( $raxml eq "" ) {
		carp("raxmlHPC was not found\n");
		return 1;
	}
	$readconciler = get_program_path( prog_name=>"readconciler", prog_path=> $Phylosift::Settings::ps_path );
	$pda          = get_program_path( prog_name=>"pda",          prog_path=> $Phylosift::Settings::ps_path );
	$fasttree     = get_program_path( prog_name=>"FastTree",     prog_path=> $Phylosift::Settings::ps_path );
	$lastdb       = get_program_path( prog_name=>"lastdb",       prog_path=> $Phylosift::Settings::ps_path );
	$lastal       = get_program_path( prog_name=>"lastal",       prog_path=> $Phylosift::Settings::ps_path );
	$bowtie2align = get_program_path( prog_name=>"bowtie2-align",prog_path=> $Phylosift::Settings::bowtie2_path );
	if ( $bowtie2align eq "" ) {

		#program not found return;
		carp("bowtie2 not found");
		return 1;
	}
	$bowtie2build = get_program_path(prog_name=> "bowtie2-build",prog_path=> $Phylosift::Settings::bowtie2_path );
	return 0;
}

=head2 dataChecks

Check for requisite PhyloSift marker datasets

=cut

our $marker_dir           = "";
our $markers_extended_dir = "";
our $ncbi_dir             = "";

sub get_data_path {
	my %args = @_;
	my $dataname  = $args{data_name};
	my $datapath  = $args{data_path};
	my $datacheck = "";
	if ( defined($datapath) && $datapath ne "" ) {
		$datacheck = $datapath . "/" . $dataname;
	} else {
		my $scriptpath = dirname($0);
		$scriptpath =~ s/bin\/?$//g;
		$datacheck = $scriptpath . "/share/phylosift/" . $dataname;
		return $datacheck if ( -x $datacheck );

		# if the system data dir doesn't exist, default to the user's home
		$datacheck = $ENV{"HOME"} . "/share/phylosift/" . $dataname;
	}
	return $datacheck;
}

=head2 download_data

Downloads the data given a url and a destination for the data

=cut

sub download_data {
	my %args = @_;
	my $url         = $args{url};
	my $destination = $args{destination};
	`mkdir -p $destination`;

	# FIXME this is insecure!
	# but then again, so is just about every other line of code in this program...
	my $ff = File::Fetch->new( uri => $url );
	$ff->fetch( to => "$destination/.." );
	debug "URL : $url\n";
	$url =~ /\/(\w+)\.tgz/;
	my $archive = $1;
	debug "ARCHIVE : $archive\n";
	if ( -e "$destination/.. " ) {
		`rm -rf $destination/..`;
	}
	`cd $destination/../ ; tar xzf $archive.tgz ; touch $archive`;
	`rm $destination/../$archive.tgz`;
}
my $marker_update_url           = "http://edhar.genomecenter.ucdavis.edu/~koadman/phylosift_markers/markers.tgz";
my $markers_extended_update_url = "http://edhar.genomecenter.ucdavis.edu/~koadman/phylosift_markers/markers_extended.tgz";
my $ncbi_url                    = "http://edhar.genomecenter.ucdavis.edu/~koadman/ncbi.tgz";

=head2 marker_update_check

Checks with the remote location to see if the markers have been updated since the last download
If the downloadable marker package is newer than what is currently being used then download the newer version.

=cut

sub marker_update_check {
	my %args        = @_;
	my $self        = $args{self};
	my $url         = $args{url};
	my $marker_path = $args{dir};
	my ( $content_type, $document_length, $modified_time, $expires, $server ) = head($url);
	debug "MARKER_PATH : " . $marker_path . "\n";
	my $get_new_markers = 0;
	if ( -x $marker_path ) {
		my $mtime = ( stat($marker_path) )[9];
		debug "TEST LOCAL :" . localtime($mtime) . "\n";
		if ( !defined($modified_time) ) {
			warn "Warning: unable to connect to marker update server, please check your internet connection\n";
		} elsif ( $modified_time > $mtime ) {
			debug "TEST REMOTE:" . localtime($modified_time) . "\n";
			warn "Found newer version of the marker data\n";
			$get_new_markers = 1;
		}
	} else {
		if ( !defined($modified_time) ) {
			croak "Marker data not found and unable to connect to marker update server, please check your phylosift configuration and internet connection!\n";
		}
		warn "Unable to find marker data!\n";
		$get_new_markers = 1;
	}
	if ($get_new_markers) {
		warn "Downloading from $url\n";
		download_data( url=>$url, destination=>$marker_path );
		my @markers = gather_markers( self => $self, path => $marker_path );
		index_marker_db( self => $self, markers => \@markers, path => $marker_path );
	}
}

=head2 data_checks

Performs checks to see if the NCBI data available for download is newer than what is currently being used by PhyloSift
If the available data is newer than the used data, download the newer version.

=cut

sub data_checks {
	my %args = @_;
	my $self = $args{self};

	#
	# first check for the standard marker directory
	$marker_dir = get_data_path( data_name=>"markers", data_path=>$Phylosift::Settings::marker_path );
	marker_update_check( self => $self, dir => $marker_dir, url => $marker_update_url );

	#
	# now look for the extended marker directory
	$markers_extended_dir = get_data_path(data_name=> "markers_extended", data_path=>$Phylosift::Settings::marker_path );
	if ( $self->{"extended"} ) {
		marker_update_check( self => $self, dir => $markers_extended_dir, url => $markers_extended_update_url );
	}

	#
	# now check for the NCBI taxonomy data
	$ncbi_dir = get_data_path(data_name=> "ncbi", data_path=>$Phylosift::Settings::ncbi_path );
	my ( $content_type, $document_length, $modified_time, $expires, $server ) = head("$ncbi_url");
	if ( -x $ncbi_dir ) {
		my $ncbi_time = ( stat($ncbi_dir) )[9];
		if ( !defined($modified_time) ) {
			warn "Warning: unable to connect to NCBI taxonomy update server, please check your internet connection\n";
		} elsif ( $modified_time > $ncbi_time ) {
			warn "Found newer version of NCBI taxonomy data!\n";
			warn "Downloading from $ncbi_url\n";
			download_data( url=>$ncbi_url, destination=>$ncbi_dir );
		}
	} else {
		if ( !defined($modified_time) ) {
			croak "NCBI taxonomy data not found and unable to connect to update server, please check your phylosift configuration and internet connection!\n";
		}
		warn "Unable to find NCBI taxonomy data!\n";
		warn "Downloading from $ncbi_url\n";
		download_data( url=>$ncbi_url, destination=>$ncbi_dir );
	}
}

=head2 fasta2stockholm

Convert a bunch of fasta files to stockholm format
This code is adapted from fasta2stockholm.pl, (c) Ian Holmes and licensed under the GPL
See https://github.com/ihh/dart/ for the original source code

=cut

sub fasta2stockholm {
	my %args = @_;
	my $fasta  = $args{fasta};
	my $output = $args{output};
	open( STOCKOUT, ">$output" );

	# read FASTA file
	my @seq;
	my @name;
	my $name;
	my $curseq = "";
	open FASTA, "<$fasta" or die "Couldn't open '$fasta': $!";
	while (<FASTA>) {
		if (/^\s*>\s*(\S+)/) {
			if ( length($curseq) > 0 ) {
				push @seq,  $curseq;
				push @name, $name;
				$curseq = "";
			}
			$name = $1;
		} else {
			if ( /\S/ && !defined $name ) {
				warn "Ignoring: $_";
			} else {
				s/\s//g;
				$curseq .= $_;
			}
		}
	}
	if ( length($curseq) > 0 ) {
		push @seq,  $curseq;
		push @name, $name;
		$curseq = "";
	}
	close FASTA;

	# check all seqs are same length
	my $length;
	my $lname;
	for ( my $sI = 0 ; $sI < @name ; $sI++ ) {
		my $nname = $name[$sI];
		my $sseq  = $seq[$sI];
		my $l     = length $sseq;
		if ( defined $length ) {
			croak "Sequences not all same length ($lname is $length, $nname is $l)" unless $length == $l;
		} else {
			$length = length $sseq;
			$lname  = $nname;
		}
	}

	# print Stockholm output
	print STOCKOUT "# STOCKHOLM 1.0\n";
	for ( my $sI = 0 ; $sI < @name ; $sI++ ) {
		print STOCKOUT $name[$sI], " ", $seq[$sI], "\n";
	}
	print STOCKOUT "//\n";
}

=head2 stockholm2fasta

Convert a stockholm file to fasta format
This code is adapted from stockholm2fasta.pl, (c) Ian Holmes and licensed under the GPL
See https://github.com/ihh/dart/ for the original source code

=cut

sub stockholm2fasta {
	my %args     = @_;
	my $columns  = $args{columns} || 80;    # number of columns in fasta
	my $gapped   = $args{gapped} || 1;      # should gapped fasta (aligned) be written?
	my $sorted   = $args{sorted} || 1;      # should sequences be sorted?
	my $STREAMIN = $args{in};
	my %seq;
	my $outbuffer = "";
	while (<$STREAMIN>) {
		next unless /\S/;
		next if /^\s*\#/;
		if (/^\s*\/\//) { $outbuffer .= printseq( columns => $columns, sorted => $sorted, seq => \%seq ); }
		else {
			chomp;
			my ( $name, $seq ) = split;
			$seq =~ s/[\.\-]//g unless $gapped;
			$seq{$name} .= $seq;
		}
	}
	$outbuffer .= printseq( columns => $columns, sorted => $sorted, seq => \%seq, out => $args{out} );
	return $outbuffer;
}

sub printseq {
	my %args = @_;
	my $out  = "";
	if ( $args{sorted} ) {
		foreach my $key ( sort keys %{ $args{seq} } ) {
			$out .= ">$key\n";
			for ( my $i = 0 ; $i < length( $args{seq}->{$key} ) ; $i += $args{columns} ) {
				$out .= substr( $args{seq}->{$key}, $i, $args{columns} ) . "\n";
			}
		}
	} else {
		while ( my ( $name, $seq ) = each %{ $args{seq} } ) {
			$out .= ">$name\n";
			for ( my $i = 0 ; $i < length $seq ; $i += $args{columns} ) {
				$out .= substr( $seq, $i, $args{columns} ) . "\n";
			}
		}
	}
	return $out;
}

=head2 read_name_table

creates a file with a table of name to marker ID mappings
Requires a marker directory as an argument

=cut

sub read_name_table {
	my %args=@_;
	my $markerDir = $args{marker_directory};
	my %result;
	open( ALINAMES, "grep \">\" $markerDir/*.ali |" );
	while ( my $line = <ALINAMES> ) {
		$line =~ s/.+\:\>//g;
		my $commonName;
		if ( $line =~ /\{(.+)\}.+\[.+\]/ ) {
			$commonName = $1;
		} elsif ( $line =~ /\[(.+)\]$/ ) {
			$commonName = $1;
		}
		my @fields = split( /\s+/, $line );
		$result{ $fields[0] } = $commonName;
	}
	return %result;
}

=head2 get_marker_length

reads in a marker name and returns the number of sequences used to build the HMM profile or CM

=cut

sub get_marker_length {
	my %args = @_;
	my $self   = $args{self};
	my $marker = $args{marker};
	my $length = 0;
	if ( is_protein_marker( marker => $marker ) ) {
		my $hmm_file = get_marker_hmm_file( self=>$self, marker=>$marker );
		open( HMM, $hmm_file ) || croak "Unable to open $hmm_file\n";
		while ( my $line = <HMM> ) {
			if ( $line =~ /LENG\s+(\d+)/ ) {
				$length = $1;
				last;
			}
		}
	} else {
		my $cm_file = get_marker_cm_file( self=>$self, marker=>$marker );
		open( CM, $cm_file ) || croak "Unable to open $cm_file\n";
		while ( my $line = <CM> ) {
			if ( $line =~ /CLEN\s+(\d+)/ ) {
				$length = $1;
				last;
			}
		}
	}
	return $length;
}

=head2 make_dummy_file

Creates a dummy file

=cut

sub make_dummy_file {
	my %args = @_;
	my $self          = $args{self};
	my $marker        = $args{marker};
	my $gapmultiplier = $args{gap_multiplier};
	my $len           = get_marker_length( $self, $marker );
	my $glen;
	$glen = "P" x $len x $gapmultiplier if $gapmultiplier == 1;
	$glen = "A" x $len x $gapmultiplier if $gapmultiplier == 3;
	my $newseq = Bio::LocatableSeq->new( -seq => $glen, -id => "dummydummydummy", start => 1, end => ( $len * $gapmultiplier ) );
	my $aln = Bio::SimpleAlign->new();
	$aln->add_seq($newseq);
	return $aln;
}

=head2 get_marker_path

Determines the filesystem path to a marker. Searches for the marker in the base marker directory, the extended markers, and any local markers

=cut

sub get_marker_path {
	my %args   = @_;
	my $self   = $args{self};
	my $marker = $args{marker};

	# check for old-style marker first
	return "$marker_dir" if ( -e "$marker_dir/$marker.faa" );

	# check for new-style in standard directory
	return "$marker_dir" if ( -d "$marker_dir/$marker" );

	# check for new-style in extended directory
	return "$markers_extended_dir" if ( -d "$markers_extended_dir/$marker" );

	# TODO: check any local marker repositories
	warn "Could not find repository for marker $marker\n";
}

=head2 get_marker_basename

Returns the base name of the marker -- the marker name without any directories prepended

=cut

sub get_marker_basename {
	my %args   = @_;
	my $marker = $args{marker};
	$marker =~ s/^.+\///g;
	return $marker;
}

=head2 get_alignment_marker_file 

Returns the alignment file for the markerName passed in as an argument
If the user chooses the updated markers, the updated filename is returned

=cut

sub get_alignment_marker_file {
	my %args = @_;
	my $self        = $args{self};
	my $marker      = $args{marker};
	my $marker_path = get_marker_path( self => $self, marker => $marker );
	my $bname       = get_marker_basename( marker => $marker );
	if ( $self->{"updated"} == 0 ) {
		return "$marker_path/$bname.ali";
	} else {
		return "$marker_path/$bname.updated.fasta";
	}
}

=head2 get_marker_aln_file

Returns the aligned fasta file for the marker

=cut

sub get_marker_aln_file {
	my %args = @_;
	my $self        = $args{self};
	my $marker      = $args{marker};
	my $marker_path = get_marker_path( self => $self, marker => $marker );
	my $bname       = get_marker_basename( marker => $marker );
	if ( $self->{"updated"} == 0 ) {
		return "$marker_path/$bname.ali" if ( -e "$marker_path/$bname.ali" );

		# using new-style marker directories
		return "$marker_path/$marker/$bname.aln";
	} else {
		return "$marker_path/$marker.updated/$bname.ali";
	}
}

=head2 get_marker_rep_file

Returns the fasta file of unaligned full length representative sequences for the marker

=cut

sub get_marker_rep_file {
	my %args = @_;
	my $self        = $args{self};
	my $marker      = $args{marker};
	my $marker_path = get_marker_path( self => $self, marker => $marker );
	my $bname       = get_marker_basename( marker => $marker );
	if ( $self->{"updated"} == 0 ) {
		return "$marker_path/$bname.faa" if ( -e "$marker_path/$bname.faa" );

		# using new-style marker directories
		return "$marker_path/$marker/$bname.rep";
	} else {
		return "$marker_path/$marker.updated/$bname.rep";
	}
}

=head2 get_marker_hmm_file

Returns the HMM file for the marker

=cut

sub get_marker_hmm_file {
	my %args = @_;
	my $self        = $args{self};
	my $marker      = $args{marker};
	my $local       = $args{loc} || 0; #using loc instead of local (reserved word)
	my $marker_path = get_marker_path( self => $self, marker => $marker );
	my $bname       = get_marker_basename( marker => $marker );
	if ( $self->{"updated"} == 0 ) {
		return "$marker_path/$bname.hmm" if ( -e "$marker_path/$bname.hmm" );

		# using new-style marker directories
		return "$marker_path/$marker/$bname.hmm";
	} else {
		return "$marker_path/$bname.hmm";
	}
}

=head2 get_marker_cm_file

Returns the CM (infernal covarion model) file for the marker

=cut

sub get_marker_cm_file {
	my %args = @_;
	my $self        = $args{self};
	my $marker      = $args{marker};
	my $marker_path = get_marker_path( self => $self, marker => $marker );
	my $bname       = get_marker_basename( marker => $marker );
	my $updated     = $self->{"updated"} ? ".updated" : "";
	return "$marker_path/$marker$updated/$bname.cm";
}

=head2 get_marker_stockholm_file

Returns the stockholm file for the marker

=cut

sub get_marker_stockholm_file {
	my %args = @_;
	my $self        = $args{self};
	my $marker      = $args{marker};
	my $marker_path = get_marker_path( self => $self, marker => $marker );
	my $bname       = get_marker_basename( marker => $marker );
	if ( $self->{"updated"} == 0 ) {
		return "$marker_path/$bname.stk" if ( -e "$marker_path/$bname.ali" );

		# using new-style marker directories
		return "$marker_path/$marker/$bname.stk";
	} else {
		return "$marker_path/$marker.updated/$bname.stk";
	}
}

=head2 get_marker_taxon_map

Returns the path to the lookup table between marker gene IDs and their taxa

=cut

sub get_marker_taxon_map {
	my %args = @_;
	my $self = $args{self};
	return "$marker_dir/marker_taxon_map.updated.txt" if ( $self->{"updated"} );
	return "$marker_dir/marker_taxon_map.txt";
}

=head2 is_protein_marker

Returns 1 if the marker named in 'marker' is protein sequence (0 if RNA or DNA)

=cut

sub is_protein_marker {
	my %args        = @_;
	my $marker      = $args{marker};
	my $marker_path = get_marker_path( marker => $marker );
	my $bname       = get_marker_basename( marker => $marker );

	# only protein markers have HMMs
	return 1 if ( -e "$marker_path/$marker/$bname.hmm" );
	return 1 if ( -e "$marker_path/$bname.hmm" );
	return 0 if ( -e "$marker_path/$marker/$bname.cm" );
	return 1;
}

=head2 get_fasta_marker_file

Returns the fasta file for the markerName passed in as an argument
If the user chooses the updated markers, the updated filename is returned

=cut

sub get_fasta_marker_file {
	my %args = @_;
	my $self        = $args{self};
	my $marker      = $args{marker};
	my $marker_path = get_marker_path( self => $self, marker => $marker );
	my $bname       = get_marker_basename( marker => $marker );
	if ( $self->{"updated"} == 0 ) {
		return "$marker_path/$bname.faa";
	} else {
		return "$marker_path/$bname.faa";
	}
}

=head2 get_marker_package

Returns the path to the marker package

=cut

sub get_marker_package {
	my %args = @_;
	my $self        = $args{self};
	my $marker      = $args{marker};
	my $marker_path = get_marker_path( self => $self, marker => $marker );
	if ( $self->{"updated"} == 0 ) {
		return "$marker_path/$marker";
	} else {
		return "$marker_path/$marker.updated";
	}
}

=head2 get_aligner_output_fasta_AA
Returns the FastA file containing amino acid read or contig alignments to the marker
given by markerName
=cut

sub get_aligner_output_fasta_AA {
	my %args = @_;
	my $marker = $args{marker};
	my $bname = get_marker_basename( marker => $marker );
	return "$bname.trim.fasta";
}

=head2 get_aligner_output_fasta_DNA
Returns the FastA file containing DNA read or contig alignments to the marker
given by markerName
=cut

sub get_aligner_output_fasta_DNA {
	my %args = @_;
	my $marker = $args{marker};
	my $bname = get_marker_basename( marker => $marker );
	return "$bname.trim.fna.fasta";
}

=head2 get_read_placement_file
Returns the read placement Jplace file to the marker
given by markerName
=cut

sub get_read_placement_file {
	my %args = @_;
	my $marker = $args{marker};
	my $bname = get_marker_basename( marker => $marker );
	return "$bname.trim.jplace";
}

=head2 get_read_placement_file_DNA
Returns the read placement Jplace file to the marker
given by markerName
=cut
sub get_read_placement_file_DNA {
	my %args = @_;
	my $marker = $args{marker};
	my $bname = get_marker_basename( marker => $marker );
	return "$bname.trim.fna.jplace";
}

=head2 get_trimfinal_marker_file

Returns the .trimfinal file for the markerName passed in as an argument
If the user chooses the updated markers, the updated filename is returned

=cut

sub get_trimfinal_marker_file {
	my %args = @_;
	my $self        = $args{self};
	my $marker      = $args{marker};
	my $marker_path = get_marker_path( self => $self, marker => $marker );
	my $bname       = get_marker_basename( marker => $marker );
	if ( $self->{"updated"} == 0 ) {
		return "$marker_path/$bname.trimfinal" if -e "$marker_path/$bname.trimfinal";
		return "$marker_path/$marker/$bname.aln";
	} else {
		return "$marker_path/$bname.trimfinal";
	}
}

=head2 get_trimfinal_fasta_marker_file

Returns the .trimfinal.fasta file for the markerName passed in as an argument
If the user chooses the updated markers, the updated file is returned instead

=cut

sub get_trimfinal_fasta_marker_file {
	my %args = @_;
	my $self        = $args{self};
	my $marker      = $args{marker};
	my $marker_path = get_marker_path( self => $self, marker => $marker );
	my $bname       = get_marker_basename( marker => $marker );
	if ( $self->{"updated"} == 0 ) {
		return "$marker_path/$bname.trimfinal.fasta" if -e "$marker_path/$bname.trimfinal.fasta";
		return "$marker_path/$marker/$bname.aln";
	} else {
		return "$marker_path/$bname.trimfinal.fasta";
	}
}

=head2 get_tree_marker_file

Returns the .final.tre file from the marker directory 
The user chooses the updated or stock version

=cut

sub get_tree_marker_file {
	my %args = @_;
	my $self        = $args{self};
	my $marker      = $args{marker};
	my $marker_path = get_marker_path( self => $self, marker => $marker );
	my $bname       = get_marker_basename( marker => $marker );
	if ( $self->{"updated"} == 0 ) {
		return "$marker_path/$bname.final.tre" if -e "$marker_path/$bname.final.tre";
		return "$marker_path/$marker/$bname.tre";
	} else {
		return "$marker_path/$bname.updated.tre";
	}
}

=head2 get_tree_stats_marker_file

Return the updated or stock version of the Tree stats file

=cut

sub get_tree_stats_marker_file {
	my %args = @_;
	my $self        = $args{self};
	my $marker      = $args{marker};
	my $marker_path = get_marker_path( self => $self, marker => $marker );
	my $bname       = get_marker_basename( marker => $marker );
	if ( $self->{"updated"} == 0 ) {
		return "$marker_path/$bname.in_phyml_stats.txt";
	} else {
		return "$marker_path/$bname.updated.RAxML_info";
	}
}

=head2 get_ncbi_map_file

Returns the updated of stock version of the NCBI map file

=cut

<<<<<<< HEAD
sub getNcbiMapFile {
=======
sub get_ncbi_map_file {
>>>>>>> 5baa7737
	my %args = @_;
	my $self        = $args{self};
	my $marker      = $args{marker};
	my $marker_path = get_marker_path( self => $self, marker => $marker );
	my $bname       = get_marker_basename( marker => $marker );
	if ( $self->{"updated"} == 0 ) {
		return "$marker_path/$bname.ncbimap";
	} else {
		return "$marker_path/$bname.updated.ncbimap";
	}
}

=head2 get_count_from_reps

input marker name
Returns the number of representatives for a marker using the .rep file from the reference package
=cut

sub get_count_from_reps {
	my %args = @_;
	my $self        = $args{self};
	my $marker      = $args{marker};
<<<<<<< HEAD
	my $marker_file = get_marker_rep_file( $self, $marker );
=======
	my $marker_file = get_marker_rep_file( self=>$self, marker=>$marker );
>>>>>>> 5baa7737
	my $rep_num     = `grep -c '>' $marker_file`;
	chomp($rep_num);
	return $rep_num;
}

=head2 concatenate_alignments

creates a file with a table of name to marker ID mappings
Requires a marker directory as an argument

=cut

sub concatenate_alignments {
	my %args = @_;
	my $self          = $args{self};
<<<<<<< HEAD
	my $outputFasta   = $args{out_fasta};
	my $outputMrBayes = $args{out_bayes};
	my $gapmultiplier = $args{gap};    # 1 for protein, 3 for reverse-translated DNA
	my @alignments    = $args{markers_aln};
=======
	my $outputFasta   = $args{output_fasta};
	my $outputMrBayes = $args{output_bayes};
	my $gapmultiplier = $args{gap_multiplier};    # 1 for protein, 3 for reverse-translated DNA
	my @alignments    = $args{alignments};
>>>>>>> 5baa7737
	my $catobj        = 0;
	open( MRBAYES, ">$outputMrBayes" );
	my $partlist = "partition genes = " . scalar(@alignments) . ": ";
	my $prevlen  = 0;

	foreach my $file (@alignments) {
		my $aln;
		my $marker = basename($file);
		$marker =~ s/\..+//g;     # FIXME: this should really come from a list of markers
		unless ( -e $file ) {

			# this marker doesn't exist, need to create a dummy with the right number of gap columns
			$aln = make_dummy_file(self=> $self, marker=>$marker,gap_multiplier=> $gapmultiplier );
		} else {
			my $in = Bio::AlignIO->new( -file => $file, '-format' => 'fasta' );
			unless ( $aln = $in->next_aln() ) {

				# empty marker alignment file, need to create a dummy with the right number of gap columns
				$aln = make_dummy_file( self=>$self, marker=>$marker, gap_multiplier=>$gapmultiplier );
			}
		}
		my $csname = $file;
		$csname =~ s/\..+//g;
		$partlist .= "," if $catobj != 0;
		$partlist .= $csname;
		print MRBAYES "charset $csname = " . ( $prevlen + 1 ) . "-" . ( $prevlen + $aln->length() ) . "\n";
		$prevlen += $aln->length();
		my $prevseq = 0;
		my $newaln = $aln->select( 1, 1 );
		$newaln->verbose(-1);

		foreach my $curseq ( $aln->each_alphabetically() ) {
			if ( $prevseq == 0 ) {
				$prevseq = $curseq;
				next;
			}
			if ( $prevseq->id ne $curseq->id ) {
				$curseq->verbose(-1);
				$newaln->add_seq($curseq);
			}
			$prevseq = $curseq;
		}
		$aln = $newaln;
		if ( $catobj == 0 ) {
			$catobj = $aln;
			next;
		}

		# add any sequences missing from this sequence
		foreach my $catseq ( $catobj->each_alphabetically() ) {
			if ( length( $aln->each_seq_with_id( $catseq->id ) == 0 ) ) {

				# add this sequence as all gaps
				my $tmpseq = "-" x $aln->length();
				my $newseq = Bio::LocatableSeq->new( -seq => $tmpseq, -alphabet => "protein", -id => $catseq->id, start => 0, end => 0 );
				$newseq->verbose(-1);
				$aln->add_seq($newseq);
			}
		}

		# vice versa
		foreach my $alnseq ( $aln->each_alphabetically() ) {
			if ( length( $catobj->each_seq_with_id( $alnseq->id ) == 0 ) ) {

				# add this sequence as all gaps
				my $tmpseq = "-" x $catobj->length();
				my $newseq = Bio::LocatableSeq->new( -seq => $tmpseq, -alphabet => "protein", -id => $alnseq->id, start => 0, end => 0 );
				$newseq->verbose(-1);
				$catobj->add_seq($newseq);
			}
		}
		$catobj = cat( $catobj, $aln );
		$catobj->verbose(-1);
	}
	return unless $catobj;	# exit if there's nothing to write about
	
	print MRBAYES "$partlist;\n";
	my $out = Bio::AlignIO->new( -file => ">$outputFasta", '-format' => 'fasta' );
	foreach my $dummyseq ( $catobj->each_seq_with_id("dummydummydummy") ) {
		$catobj->remove_seq($dummyseq);
	}
	$out->write_aln($catobj);
}
my %timers;

sub start_timer {
	my %args= @_;
	my $timername = $args{name};
	my $t         = time;
	my @timerval  = localtime($t);
	$timers{$timername} = $t;
	debug sprintf( "Before $timername %4d-%02d-%02d %02d:%02d:%02d\n",
				   $timerval[5] + 1900,
				   $timerval[4] + 1,
				   $timerval[3], $timerval[2], $timerval[1], $timerval[0] );
}

sub end_timer {
	my %args = @_;
	my $timername = $args{name};
	my $t         = time;
	my @timerval  = localtime($t);
	debug sprintf( "After $timername %4d-%02d-%02d %02d:%02d:%02d\n",
				   $timerval[5] + 1900,
				   $timerval[4] + 1,
				   $timerval[3], $timerval[2], $timerval[1], $timerval[0] );
	return $t - $timers{$timername};
}

=head2 marker_oldstyle

Checks whether a marker is in the old style format (PMPROK*) or the new format (marker package directory)

=cut

sub marker_oldstyle {
<<<<<<< HEAD
	my %args=@_;
	my $marker = $args{marker};
=======
	my %args = @_;
	my $marker = $args{markers};
>>>>>>> 5baa7737
	return 1 if ( $marker =~ /PMPROK/ );
	return 0;
}

=head2 open_SeqIO_object

Opens a sequence file and returns a SeqIO object.  Allows for gzip and bzip compression
returns a SeqIO object

=cut

sub open_SeqIO_object {
	my %args = @_;
	my $format = $args{format} || "FASTA";    #default
	my $io_object;
	if ( exists $args{format} ) {
		$format = $args{format};
	}
	if ( $args{file} =~ /\.gz$/ ) {
		$io_object = Bio::SeqIO->new( -file => "zcat $args{file} |", -format => $format );
	} elsif ( $args{file} =~ /\.bz2$/ ) {
		$io_object = Bio::SeqIO->new( -file => "bzcat $args{file} |", -format => $format );
	} else {
		$io_object = Bio::SeqIO->new( -file => $args{file}, -format => $format );
	}
	return $io_object;
}

=head2 open_sequence_file

Opens a sequence file, either directly or by decompressing it with gzip or bzip2
Returns an open filehandle

=cut

sub open_sequence_file {
	my %args = @_;
	my $F1IN;
	if ( $args{file} =~ /\.gz$/ ) {
		open( $F1IN, "zcat $args{file} |" ) or croak "Can't open $args{file}\n";
	} elsif ( $args{file} =~ /\.bz2$/ ) {
		open( $F1IN, "bzcat $args{file} |" );
	} else {
		open( $F1IN, $args{file} );
	}
	return $F1IN;
}

sub get_db {
	my %args    = @_;
	my $path    = $args{path} || $marker_dir;
	my $self    = $args{self};                  # optional argument;
	my $db_name = $args{db_name};
	if ( defined($self) && !defined( $args{path} ) ) {
		return $markers_extended_dir . "/$db_name" if defined( $self->{"extended"} && $self->{"extended"} );
		return $marker_dir . "/$db_name";
	}
	return "$path/$db_name";
}

=head2 read_interleaved_fastq

Reads 1 fastq file with interleaved paired ends reads
Writes to the provided pipe in fasta format.

=cut

sub read_interleaved_fastq {
	my %args       = @_;
	my $pipe       = $args{PIPEOUT};
	my $suffix_1   = $args{suffix_1};
	my $suffix_2   = $args{suffix_2};
	my $PIPE_IN    = open_sequence_file( file => $args{file} );
	my $read_id_1  = <$PIPE_IN>;
	my $read_seq_1 = <$PIPE_IN>;
	my $read_id_2  = <$PIPE_IN>;
	my $read_seq_2 = <$PIPE_IN>;
	$read_id_1 =~ m/^\@(\S+)$suffix_1$/;
	my $core_1 = $1;
	$read_id_2 =~ m/^\@(\S+)$suffix_2$/;
	my $core_2 = $1;

	while (<$PIPE_IN>) {
	}
}

=head2 get_blastp_db

Returns the name and path of the blast DB

=cut

sub get_blastp_db {
	my %args = @_;
	$args{db_name} = "blastrep";
	return get_db(%args);
}

sub get_rapsearch_db {
	my %args = @_;
	$args{db_name} = "rep";
	return get_db(%args);
}

=head2 get_bowtie2_db

returns the name and path of the bowtie2 DB

=cut

sub get_bowtie2_db {
	my %args = @_;
	$args{db_name} = "rnadb";
	return get_db(%args);
}

sub get_candidate_file {
	my %args   = @_;
	my $self   = $args{self};
	my $marker = $args{marker};
	my $type   = $args{type};
	my $dna    = $args{dna};
	my $new    = $args{new};
	my $ffn    = "";
	$ffn = ".ffn" if ( defined( $args{dna} ) && $dna );
	my $candidate = ".candidate";
	$candidate = ".newCandidate" if defined( $args{new} ) && $new;
	my $dir = $self->{"blastDir"};
	$dir = $self->{"alignDir"} if defined( $args{new} ) && $new;
	$marker =~ s/.+\///g;    # strip off any prepended directories
	return "$dir/$marker$type$candidate$ffn";
}

=head2 index_marker_db

Indexes the marker database for searches with rapsearch2, blastall, and bowtie2
Input: marker list and self

=cut

sub index_marker_db {
	my %args    = @_;
	my $self    = $args{self};
	my $path    = $args{path};
	my @markers = @{ $args{markers} };

	# use alignments to make an unaligned fasta database containing everything
	# strip gaps from the alignments
	my $bowtie2_db = get_bowtie2_db( path => $path );
	my $bowtie2_db_fasta = "$bowtie2_db.fasta";
	open( my $PDBOUT, ">" . get_blastp_db( path => $path ) );
	open( my $RNADBOUT, ">" . $bowtie2_db_fasta );
	foreach my $marker (@markers) {
<<<<<<< HEAD
		my $marker_rep = get_marker_rep_file( $args{self}, $marker );
		debug "marker $marker is protein\n" if is_protein_marker( marker => $marker );
		debug "marker rep file $marker_rep\n";
=======
		my $marker_rep = get_marker_rep_file( self=>$args{self}, marker=>$marker );
>>>>>>> 5baa7737
		my $DBOUT = $RNADBOUT;
		$DBOUT = $PDBOUT if is_protein_marker( marker => $marker );
		unless ( -f $marker_rep ) {
			warn "Warning: marker $marker appears to be missing data\n";
			next;
		}
		open( INALN, $marker_rep );
		while ( my $line = <INALN> ) {
			if ( $line =~ /^>(.+)/ ) {
				print $DBOUT "\n>$marker" . "__$1\n";
			} else {
				$line =~ s/[-\.\n\r]//g;
				$line =~ tr/a-z/A-Z/;
				print $DBOUT $line;
			}
		}
	}
	print $PDBOUT "\n";
	print $RNADBOUT "\n";
	close $PDBOUT;    # be sure to flush I/O
	close $RNADBOUT;
	#print $path."\n";
	# make a blast database
	my $blastp_db = get_blastp_db( path => $path );
	system("$Phylosift::Utilities::formatdb -i $blastp_db -o F -p T -t RepDB");
	`mv $blastp_db $path/rep.dbfasta`;

	# make a rapsearch database
	`cd $path ; $Phylosift::Utilities::preRapSearch -d rep.dbfasta -n rep`;

	# make a last database
	`cd $path ; $Phylosift::Utilities::lastdb -p -c replast rep.dbfasta`;
#	unlink("$path/rep.dbfasta");    # don't need this anymore!

	# make a bowtie2 database
	if ( -e "$bowtie2_db_fasta" ) {
		`cd $path ; $Phylosift::Utilities::bowtie2build $bowtie2_db_fasta $bowtie2_db`;
	}
	
	# now create the .hmm files if they aren't already present
	# this is the case in the extended marker set, since the hmms are too big for transit
	foreach my $marker (@markers) {
		my $hmm_file = get_marker_hmm_file($args{self}, $marker);
		next if -e $hmm_file;
		next if is_protein_marker( marker => $marker );
		my $stk_file = get_marker_stockholm_file($args{self}, $marker);
		`$hmmbuild $hmm_file $stk_file`;
	}
}

=head2 gather_markers

=item *

    ARGS : $markerFile - file to read the marker names from that will be used in the pipeline.
    Reads markers from a file if specified by the user OR gathers all the markers from the markers directory
    The Marker names are stored in an Array
    If the filename is empty, use all the default markers.

=back

=cut

sub gather_markers {
	my %args        = @_;
	my $self        = $args{self};
	my $marker_file = $args{marker_file};
	my $path        = $args{path} || $marker_dir;
	my @marks       = ();

	#create a file with a list of markers called markers.list
	if ( defined($marker_file) && -f $marker_file && $marker_file ne "" ) {

		#gather a custom list of makers, list convention is 1 marker per line
		open( markersIN, $marker_file );
		while (<markersIN>) {
			chomp($_);
			push( @marks, $_ );
		}
		close(markersIN);
	} else {

		# gather all markers
		# this is for the original marker set
		my @files = <$path/*.faa>;
		foreach my $file (@files) {
			$file =~ m/\/(\w+).faa/;
			push( @marks, $1 );
		}

		# now gather directory packaged markers (new style)
		# use maxdepth 2 for two-directory-level markers in the extended marker set
		open( MLIST, "find $path -maxdepth 2 -mindepth 1 -type d |" );
		while ( my $line = <MLIST> ) {
			chomp $line;
			next if $line =~ /PMPROK/;
			next if $line =~ /concat/;
			next if $line =~ /representatives/;
			$line = substr( $line, length($path) + 1 );

			# all markers need to have an hmm or a cm else they are not usable
			my $baseline = $line;
			$baseline =~ s/.+\///g;
			next unless ( -e "$path/$line/$line.cm" || -e "$path/$line/$baseline.hmm" );
			push( @marks, $line );
		}
	}
	return @marks;
}

=head2 get_sequence_input_type

Checks whether input is FastA, FastQ, which quality type (33 or 64), and DNA or AA
Returns a hash reference with the values 'seqtype', 'format', and 'qtype' populated.

=cut

sub get_sequence_input_type {
	my $file = shift;
	my %type;
	my $FILE       = open_sequence_file( file => $file );
	my $counter    = 0;
	my $maxfound   = 0;
	my $dnacount   = 0;
	my $line_count = 0;
	$type{seqtype} = "dna";
	$type{format}  = "unknown";
	$type{qtype}   = "none";
	my $allcount = 0;
	my $sequence = 1;
	my $minq     = 255;    # minimum fastq quality score (for detecting phred33/phred64)

	while ( my $line = <$FILE> ) {
		if ( $line =~ /^>/ ) {
			$maxfound = $counter > $maxfound ? $counter : $maxfound;
			$counter = 0;
			$type{format} = "fasta" if $type{format} eq "unknown";
		} elsif ( $line =~ /^@/ || $line =~ /^\+/ ) {
			$counter  = 0;
			$sequence = 1;
			$type{format} = "fastq" if $type{format} eq "unknown";
		} elsif ( $line =~ /^\+/ ) {
			$sequence = 0;
			$type{format} = "fastq" if $type{format} eq "unknown";
		} elsif ( $type{format} eq "fastq" && !$sequence ) {

			# check whether qualities are phred33 or phred64
			for my $q ( split( //, $line ) ) {
				$minq = ord($q) if ord($q) < $minq;
			}
		} elsif ($sequence) {
			$counter  += length($line) - 1;
			$dnacount += $line =~ tr/[ACGTNacgtn]//;
			$allcount += length($line) - 1;
		}
		$line_count++;
		last if ( $line_count > 1000 );
	}
	close($FILE);
	$maxfound = $counter > $maxfound ? $counter : $maxfound;
	$type{seqtype} = "protein" if ( $dnacount < $allcount * 0.75 );
	$type{seqtype} = "dna"     if ( $type{format} eq "fastq" );       # nobody using protein fastq (yet)
	$type{qtype}   = "phred64" if $minq < 255;
	$type{qtype}   = "phred33" if $minq < 64;
	$type{paired} = 0;                                                # TODO: detect interleaved read pairing
	return \%type;
}

=head2 get_sequence_input_type_quickndirty

Checks whether input is either short sequence reads, e.g. < 500nt or assembled fragments
without reading the whole file.

=cut

sub get_sequence_input_type_quickndirty {
	my $file         = shift;
	my $maxshortread = 500;
	open( FILE, $file );
	my $filesize = -s "$file";
	my $counter  = 0;
	my $maxfound = 0;
	my $allcount = 0;
	my $dnacount = 0;
	my $seqtype  = "dna";
	my $length   = "long";
	my $format   = "unknown";
	for ( my $i = 0 ; $i < 200 ; $i++ ) {
		my $seekpos = int( rand( $filesize - 100 ) );
		$seekpos = 0 if ( $i == 0 );    # always start with the first line in case the sequence is on a single line!
		seek( FILE, $seekpos, 0 );
		$counter = 0;
		my $line = <FILE>;              # burn a line to be sure we get to sequence
		while ( $line = <FILE> ) {
			if ( $line =~ /^>/ ) {
				$format = "fasta";
				last if $i > 0;
				$i++;
			} elsif ( $line =~ /^@/ || $line =~ /^\+/ ) {
				$format = "fastq";
				last if $i > 0;
				$i++;
			} else {
				$counter += length($line);
				$dnacount += $line =~ tr/[ACGTNacgtn]//;
			}
		}
		$maxfound = $counter if $maxfound < $counter;
		$allcount += $counter;
		last if ( $counter > 500 );    # found a long read
	}
	$seqtype = "protein" if ( $dnacount < $allcount * 0.75 );
	$seqtype = "dna" if ( $format eq "fastq" );    # nobody using protein fastq (yet)
	my $aamult = $seqtype eq "protein" ? 3 : 1;
	$length = "short" if $maxfound < ( 500 / $aamult );
	return ( $seqtype, $length, $format );
}

=head2 get_date_YYYYMMDD

Gets the current date and formats it by YYYYMMDD

=cut

sub get_date_YYYYMMDD {
	my @timerval = localtime();
	my $datestr  = ( 1900 + $timerval[5] );
	$datestr .= 0 if $timerval[4] <= 9;
	$datestr .= ( $timerval[4] + 1 );
	$datestr .= 0 if $timerval[3] <= 9;
	$datestr .= $timerval[3];
	return $datestr;
}

=head2 print_citations

prints out suggested citations for the analysis

=cut

sub print_citations {
	print "PhyloSift -- Phylogenetic analysis of genomes and metagenomes\n";
	print "(c) 2011, 2012 Aaron Darling and Guillaume Jospin\n";
	print "\nCITATION:\n";
	print "		PhyloSift. A. Darling, H. Bik, G. Jospin, J. A. Eisen. Manuscript in preparation\n";
	print "\n\nPhyloSift incorporates several other software packages, please consider also citing the following papers:\n";
	print qq{

		pplacer: linear time maximum-likelihood and Bayesian phylogenetic placement of sequences onto a fixed reference tree.
		Frederick A Matsen, Robin B Kodner, and E Virginia Armbrust
		BMC Bioinformatics 2010, 11:538
		
		RAPSearch2: a fast and memory-efficient protein similarity search tool for next generation sequencing data.
		Yongan Zhao, Haixu Tang, and Yuzhen Ye
		Bioinformatics (2011)
		
		Adaptive seeds tame genomic sequence comparison.
		SM Kielbasa, R Wan, K Sato, P Horton, MC Frith
		Genome Research 2011.
		
		Infernal 1.0: Inference of RNA alignments
		E. P. Nawrocki, D. L. Kolbe, and S. R. Eddy
		Bioinformatics 25:1335-1337 (2009)
 		
 		Bowtie: Ultrafast and memory-efficient alignment of short DNA sequences to the human genome.
 		Langmead B, Trapnell C, Pop M, Salzberg SL. Genome Biol 10:R25.
 		
 		HMMER 3.0 (March 2010); http://hmmer.org/
 		Copyright (C) 2010 Howard Hughes Medical Institute.
 		Freely distributed under the GNU General Public License (GPLv3).
 		
 		Phylogenetic Diversity within Seconds.
		Bui Quang Minh, Steffen Klaere and Arndt von Haeseler
		Syst Biol (2006) 55 (5): 769-773.
};
}

=head2 alignment_to_fasta

intput: alignment file , output path
Removes all gaps from an alignment file and writes the sequences in fasta format in the target directory

=cut

sub alignment_to_fasta {
	my %args = @_;
	my $aln_file   = $args{aln};
	my $target_dir = $args{target_dir};
	my ( $core, $path, $ext ) = fileparse( $aln_file, qr/\.[^.]*$/ );
	my $in = open_SeqIO_object( file => $aln_file );
	open( FILEOUT, ">" . $target_dir . "/" . $core . ".fasta" ) or carp("Couldn't open $target_dir$core.fasta for writing\n");
	while ( my $seq_object = $in->next_seq() ) {
		my $seq = $seq_object->seq;
		my $id  = $seq_object->id;
		$seq =~ s/-\.//g;    # shouldnt be any gaps
		print FILEOUT ">" . $id . "\n" . $seq . "\n";
	}
	close(FILEOUT);
	return "$target_dir/$core.fasta";
}

=head2 generate_hmm

input: alignment_file, target_directory
generates a HMM profile from an alignement in FASTA format (arg) using hmmbuild.  The hmm is placed in the target_directory

=cut

sub generate_hmm {
	my %args=@_;
	my $file_name  = $args{file};
	my $target_dir = $args{target_dir};
	my ( $core_name, $path, $ext ) = fileparse( $file_name, qr/\.[^.]*$/ );
	if ( !-e "$target_dir/$core_name.hmm" ) {
		`hmmbuild --informat afa $target_dir/$core_name.hmm $file_name`;
	}
	return "$target_dir/$core_name.hmm";
}

=head2 hmmalign_to_model

input : hmm_profile,sequence_file,target_dir
Aligns sequences to an HMM model and outputs an alignment
=cut

sub hmmalign_to_model {
	my %args=@_;
	my $hmm_profile   = $args{hmm};
	my $sequence_file = $args{sequence_file};
	my $target_dir    = $args{target_dir};
	my $ref_ali       = $args{reference_aln};
	my ( $core_name, $path, $ext ) = fileparse( $sequence_file, qr/\.[^.]*$/ );
	if ( !-e "$target_dir/$core_name.aln" ) {
		`hmmalign --mapali $ref_ali --trim --outformat afa -o $target_dir/$core_name.aln $hmm_profile $sequence_file`;

		#	    `hmmalign --outformat afa -o $target_dir/$core_name.aln $hmm_profile $sequence_file`;
	}
	return "$target_dir/$core_name.aln";
}

=head2 unalign_sequences

input : aln_file
Masks the unaligned columns out of an alignemnt file. Removes ( and ) from the sequence names 
Also removes duplicate IDs
=cut

sub unalign_sequences {
		my %args = @_;
	my $aln_file    = $args{aln};
	my $output_path = $args{output_path};
	my ( $core, $path, $ext ) = fileparse( $aln_file, qr/\.[^.]*$/ );
	my $in = open_SeqIO_object( file => $aln_file );
	my $seq_count = 0;
	open( FILEOUT, ">$output_path" ) or carp("Couldn't open $output_path for writing\n");
	while ( my $seq_object = $in->next_seq() ) {
		my $seq = $seq_object->seq;
		my $id  = $seq_object->id;
		$seq =~ s/[-\.]//g;    # shouldnt be any gaps
		print FILEOUT ">" . $id . "\n" . $seq . "\n";
		$seq_count++;
	}
	close(FILEOUT);
	return $seq_count;
}

=head1 AUTHOR

Aaron Darling, C<< <aarondarling at ucdavis.edu> >>
Guillaume Jospin, C<< <gjospin at ucdavis.edu> >>

=head1 BUGS

Please report any bugs or feature requests to C<bug-phylosift-phylosift at rt.cpan.org>, or through
the web interface at L<http://rt.cpan.org/NoAuth/ReportBug.html?Queue=Phylosift-Phylosift>.  I will be notified, and then you'll
automatically be notified of progress on your bug as I make changes.




=head1 SUPPORT

You can find documentation for this module with the perldoc command.

    perldoc Phylosift::Utilities


You can also look for information at:

=over 4

=item * RT: CPAN's request tracker (report bugs here)

L<http://rt.cpan.org/NoAuth/Bugs.html?Dist=Phylosift-Phylosift>

=item * AnnoCPAN: Annotated CPAN documentation

L<http://annocpan.org/dist/Phylosift-Phylosift>

=item * CPAN Ratings

L<http://cpanratings.perl.org/d/Phylosift-Phylosift>

=item * Search CPAN

L<http://search.cpan.org/dist/Phylosift-Phylosift/>

=back


=head1 ACKNOWLEDGEMENTS
=head1 LICENSE AND COPYRIGHT

Copyright 2011 Aaron Darling and Guillaume Jospin.

This program is free software; you can redistribute it and/or modify it
under the terms of either: the GNU General Public License as published
by the Free Software Foundation.

See http://dev.perl.org/licenses/ for more information.


=cut

1;    # End of Phylosift::Utilities<|MERGE_RESOLUTION|>--- conflicted
+++ resolved
@@ -906,11 +906,7 @@
 
 =cut
 
-<<<<<<< HEAD
-sub getNcbiMapFile {
-=======
 sub get_ncbi_map_file {
->>>>>>> 5baa7737
 	my %args = @_;
 	my $self        = $args{self};
 	my $marker      = $args{marker};
@@ -933,11 +929,7 @@
 	my %args = @_;
 	my $self        = $args{self};
 	my $marker      = $args{marker};
-<<<<<<< HEAD
-	my $marker_file = get_marker_rep_file( $self, $marker );
-=======
 	my $marker_file = get_marker_rep_file( self=>$self, marker=>$marker );
->>>>>>> 5baa7737
 	my $rep_num     = `grep -c '>' $marker_file`;
 	chomp($rep_num);
 	return $rep_num;
@@ -953,17 +945,10 @@
 sub concatenate_alignments {
 	my %args = @_;
 	my $self          = $args{self};
-<<<<<<< HEAD
-	my $outputFasta   = $args{out_fasta};
-	my $outputMrBayes = $args{out_bayes};
-	my $gapmultiplier = $args{gap};    # 1 for protein, 3 for reverse-translated DNA
-	my @alignments    = $args{markers_aln};
-=======
 	my $outputFasta   = $args{output_fasta};
 	my $outputMrBayes = $args{output_bayes};
 	my $gapmultiplier = $args{gap_multiplier};    # 1 for protein, 3 for reverse-translated DNA
 	my @alignments    = $args{alignments};
->>>>>>> 5baa7737
 	my $catobj        = 0;
 	open( MRBAYES, ">$outputMrBayes" );
 	my $partlist = "partition genes = " . scalar(@alignments) . ": ";
@@ -1080,13 +1065,8 @@
 =cut
 
 sub marker_oldstyle {
-<<<<<<< HEAD
-	my %args=@_;
-	my $marker = $args{marker};
-=======
 	my %args = @_;
 	my $marker = $args{markers};
->>>>>>> 5baa7737
 	return 1 if ( $marker =~ /PMPROK/ );
 	return 0;
 }
@@ -1240,13 +1220,7 @@
 	open( my $PDBOUT, ">" . get_blastp_db( path => $path ) );
 	open( my $RNADBOUT, ">" . $bowtie2_db_fasta );
 	foreach my $marker (@markers) {
-<<<<<<< HEAD
-		my $marker_rep = get_marker_rep_file( $args{self}, $marker );
-		debug "marker $marker is protein\n" if is_protein_marker( marker => $marker );
-		debug "marker rep file $marker_rep\n";
-=======
 		my $marker_rep = get_marker_rep_file( self=>$args{self}, marker=>$marker );
->>>>>>> 5baa7737
 		my $DBOUT = $RNADBOUT;
 		$DBOUT = $PDBOUT if is_protein_marker( marker => $marker );
 		unless ( -f $marker_rep ) {
