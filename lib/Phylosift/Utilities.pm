--- conflicted
+++ resolved
@@ -818,18 +818,8 @@
 	my $self        = $args{self};
 	my $marker      = $args{marker};
 	my $marker_path = get_marker_path( self => $self, marker => $marker );
-<<<<<<< HEAD
 	my $decorated   = get_decorated_marker_name(%args);
 	return "$marker_path/$decorated";
-=======
-	if ( $self->{"updated"} == 0 ) {
-		return "$marker_path/$marker";
-	} elsif($self->{"extended"}){
-		return "$marker_path/$marker";
-	}else {
-		return "$marker_path/$marker.updated";
-	}
->>>>>>> f0c24359
 }
 
 =head2 get_aligner_output_fasta_AA
@@ -857,12 +847,8 @@
 	my $chunk  = $args{chunk};
 	my $chunky = defined($chunk) ? ".$chunk" : "";
 	my $bname  = get_marker_basename( marker => $marker );
-<<<<<<< HEAD
 	my $decorated = get_decorated_marker_name( %args );
-	return "$decorated.fasta";
-=======
-	return "$bname$chunky.trim.fna.fasta";
->>>>>>> f0c24359
+	return "$decorated$chunky.fasta";
 }
 
 =head2 get_aligner_output_fasta_DNA
