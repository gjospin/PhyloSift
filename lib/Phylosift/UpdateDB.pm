--- conflicted
+++ resolved
@@ -226,20 +226,12 @@
 		}
 	}
 }
-
-<<<<<<< HEAD
+# limit on the number of jobs that can be queued to SGE at once
+use constant MAX_SGE_JOBS => 5000;
 sub qsub_updates() {
     my %args =@_;
 	my $results_dir = $args{results_directory};
 	my $files       = $args{files};
-=======
-# limit on the number of jobs that can be queued to SGE at once
-use constant MAX_SGE_JOBS => 5000;
-
-sub qsub_updates($$) {
-	my $results_dir = shift;
-	my $files       = shift;
->>>>>>> e641b5e0
 	my @jobids;
 	`mkdir -p $results_dir`;
 
@@ -316,11 +308,7 @@
 
 	# get list of markers
 	chdir($marker_dir);
-<<<<<<< HEAD
-	my @markerlist = get_marker_list(marker_directory=>$marker_dir);
-=======
 	my @markerlist = Phylosift::Utilities::gather_markers();
->>>>>>> e641b5e0
 	print STDERR "Markers are " . join( " ", @markerlist ) . "\n";
 
 	# get a list of genomes available in the results directory
@@ -369,7 +357,6 @@
 			$catline =~ s/\.trim\.fna\.fasta/\.unmasked/g;
 			`cat $catline $cat_ch $marker_dir/$marker.updated.reps`;
 		}
-<<<<<<< HEAD
 		fix_names_in_alignment(alignment=>"$marker_dir/$marker.updated.fasta");
 		fix_names_in_alignment(alignment=>"$marker_dir/$marker.codon.updated.fasta");
 	}
@@ -379,31 +366,6 @@
 	`cat $results_dir/*/alignDir/concat-dna.fasta >> $marker_dir/concat.codon.updated.fasta`;
 	fix_names_in_alignment(alignment=>"$marker_dir/concat.updated.fasta");
 	fix_names_in_alignment(alignment=>"$marker_dir/concat.codon.updated.fasta");
-}
-
-# assign 10 digit unique identifiers to each gene
-# todo: will need to move into alphabetical space here
-sub assign_seqids() {
-    my %args = @_;
-	my $marker_dir = $args{marker_directory};
-
-	# get list of markers
-	chdir($marker_dir);
-	my @markerlist    = get_marker_list(marker_directory=>$marker_dir);
-=======
-		fix_names_in_alignment("$marker_dir/$marker.updated.fasta");
-		fix_names_in_alignment("$marker_dir/$marker.codon.updated.fasta");
-		fix_names_in_alignment("$marker_dir/$marker.updated.reps");
-		my $reps = get_reps_filename(marker=>$marker,updated=>1);
-		my $clean_reps = get_reps_filename(marker=>$marker,updated=>1,clean=>1);
-		clean_representatives(infile=>$reps,outfile=>$clean_reps);
-	}
-	`rm -f $marker_dir/concat.updated.fasta`;
-	`rm -f $marker_dir/concat.codon.updated.fasta`;
-	`cat $results_dir/*/alignDir/concat.trim.fasta >> $marker_dir/concat.updated.fasta`;
-	`cat $results_dir/*/alignDir/concat.trim.fna.fasta >> $marker_dir/concat.codon.updated.fasta`;
-	fix_names_in_alignment("$marker_dir/concat.updated.fasta");
-	fix_names_in_alignment("$marker_dir/concat.codon.updated.fasta");
 }
 
 sub clean_representatives {
@@ -437,22 +399,17 @@
 =cut
 
 sub assign_seqids($) {
-	my $marker_dir = shift;
-
+    my %args = @_;
+    my $marker_dir = $args{marker_directory};
 	# get list of markers
 	chdir($marker_dir);
 	my @markerlist = Phylosift::Utilities::gather_markers();
->>>>>>> e641b5e0
 	my $aa_counter    = 0;
 	my $codon_counter = 0;
 	open( my $AA_IDTABLE,    ">gene_ids.aa.txt" );
 	open( my $CODON_IDTABLE, ">gene_ids.codon.txt" );
 	push( @markerlist, "concat" );
 	foreach my $marker (@markerlist) {
-<<<<<<< HEAD
-		$aa_counter    = assign_seqids_for_marker( marker=>$marker, alignment=>"$marker.updated.fasta", id_table=>      $aa_idtable,   counter=> $aa_counter );
-		$codon_counter = assign_seqids_for_marker( marker=>$marker,alignment=> "$marker.codon.updated.fasta",id_table=> $codon_idtable, counter=>$codon_counter );
-	}
 }
 
 sub assign_seqids_for_marker() {
@@ -461,33 +418,15 @@
 	my $alignment = $args{alignment};
 	my $idtable   = $args{id_table};
 	my $counter   = $args{counter};
-	open( INALN,  $alignment );
-	open( OUTALN, ">$alignment.seqids" );
-	my %seen_ids;
-=======
-		my %id_mapping = ();
+    my $existing_ids = $args{existing_ids};
+	open( INALN,  $alignment ) || croak "Unable to read $alignment";
+	open( OUTALN, ">$alignment.seqids" )|| croak "Unable to write to $alignment.seqids";
+	my %mapped_ids;
+    my %id_mapping = ();
 		my %id_mapping_codon = ();
-		$aa_counter    = assign_seqids_for_marker( $marker, "$marker.updated.fasta",       $AA_IDTABLE,    $aa_counter,   \%id_mapping );
-		$codon_counter = assign_seqids_for_marker( $marker, "$marker.codon.updated.fasta", $CODON_IDTABLE, $codon_counter,\%id_mapping_codon );
+    $aa_counter    = assign_seqids_for_marker( marker=>$marker, alignment=>"$marker.updated.fasta", id_table=>      $aa_idtable,   counter=> $aa_counter , existing_ids=> \%id_mapping);
+    $codon_counter = assign_seqids_for_marker( marker=>$marker,alignment=> "$marker.codon.updated.fasta",id_table=> $codon_idtable, counter=>$codon_counter ,existing_ids=> \%id_mapping_codon);
 		
-		# now put the IDs in the reps file
-		my $no_counter = 0;
-		my $NO_TABLE;
-		my $clean_reps = get_reps_filename(marker=>$marker,updated=>1,clean=>1);		
-		$no_counter    = assign_seqids_for_marker( $marker, $clean_reps,       $NO_TABLE,      $no_counter,   \%id_mapping );
-	}
-}
-
-sub assign_seqids_for_marker($$$) {
-	my $marker    = shift;
-	my $alignment = shift;
-	my $IDTABLE   = shift;
-	my $counter   = shift;
-	my $existing_ids = shift;
-	open( INALN,  $alignment ) || croak "Unable to read $alignment";
-	open( OUTALN, ">$alignment.seqids" ) || croak "Unable to write to $alignment.seqids";
-	my %mapped_ids;
->>>>>>> e641b5e0
 	my $printing = 0;
 
 	while ( my $line = <INALN> ) {
@@ -525,17 +464,6 @@
 	return $counter;
 }
 
-<<<<<<< HEAD
-sub get_marker_list {
-    my %args= @_;
-	my $marker_dir = $args{marker_directory};
-	my @markerlist = `find $marker_dir -name \"*.hmm\"`;
-	for ( my $i = 0 ; $i < @markerlist ; $i++ ) {
-		chomp $markerlist[$i];
-		$markerlist[$i] =~ s/\.hmm//g;
-		$markerlist[$i] = substr( $markerlist[$i], length($marker_dir) );
-		$markerlist[$i] =~ s/^\///g;
-=======
 sub read_gene_ids {
 	my %args = @_;
 	my $file = $args{file};
@@ -579,7 +507,6 @@
 		chomp $line;
 		my @vals = split(/\s+\|\s*/, $line);
 		$merged{$vals[0]} = $vals[1];
->>>>>>> e641b5e0
 	}
 	return %merged;
 }
@@ -704,28 +631,16 @@
 	return $name;
 }
 
-<<<<<<< HEAD
 sub build_marker_trees_fasttree() {
     my %args =@_;
     my $marker_dir  = $args{directory};
 	my $pruned      = $args{pruned};
-	my $codon_fasta = get_fasta_filename( marker => '\\$1', dna => 1, updated => 1, pruned => $pruned );
-	my $aa_fasta    = get_fasta_filename( marker => '\\$1', dna => 0, updated => 1, pruned => $pruned );
-	my $codon_tre   = get_fasttree_tre_filename( marker => '\\$1', dna => 1, updated => 1, pruned => $pruned );
-	my $aa_tre      = get_fasttree_tre_filename( marker => '\\$1', dna => 0, updated => 1, pruned => $pruned );
-	my $codon_log   = get_fasttree_log_filename( marker => '\\$1', dna => 1, updated => 1, pruned => $pruned );
-	my $aa_log      = get_fasttree_log_filename( marker => '\\$1', dna => 0, updated => 1, pruned => $pruned );
-=======
-sub build_marker_trees_fasttree($$) {
-	my $marker_dir  = shift;
-	my $pruned      = shift;
 	my $codon_fasta = get_fasta_filename( marker => '$1', dna => 1, updated => 1, pruned => $pruned );
 	my $aa_fasta    = get_fasta_filename( marker => '$1', dna => 0, updated => 1, pruned => $pruned );
 	my $codon_tre   = get_fasttree_tre_filename( marker => '$1', dna => 1, updated => 1, pruned => $pruned );
 	my $aa_tre      = get_fasttree_tre_filename( marker => '$1', dna => 0, updated => 1, pruned => $pruned );
 	my $codon_log   = get_fasttree_log_filename( marker => '$1', dna => 1, updated => 1, pruned => $pruned );
 	my $aa_log      = get_fasttree_log_filename( marker => '$1', dna => 0, updated => 1, pruned => $pruned );
->>>>>>> e641b5e0
 	open( TREESCRIPT, ">/tmp/ps_tree.sh" );
 	print TREESCRIPT qq{#!/bin/sh
 #\$ -cwd
@@ -754,11 +669,7 @@
 	`chmod 755 /tmp/ps_tree_rna.sh`;
 
 	chdir($marker_dir);
-<<<<<<< HEAD
-	my @markerlist = get_marker_list(marker_directory=>$marker_dir);
-=======
 	my @markerlist = Phylosift::Utilities::gather_markers();
->>>>>>> e641b5e0
 	unshift( @markerlist, "concat" );
 	my @jobids;
 
@@ -809,11 +720,7 @@
 };
 	`chmod 755 /tmp/ps_tree.sh`;
 	chdir($marker_dir);
-<<<<<<< HEAD
-	my @markerlist = get_marker_list(marker_directory=>$marker_dir);
-=======
 	my @markerlist = Phylosift::Utilities::gather_markers();
->>>>>>> e641b5e0
 	unshift( @markerlist, "concat" );
 	my @jobids;
 
@@ -937,12 +844,8 @@
 	# prune distance is different for AA and DNA
 	# these distances are in substitutions per site
 	my %PRUNE_DISTANCE = ( 0 => 0.01, 1 => 0.003 );
-<<<<<<< HEAD
-	my @markerlist = get_marker_list(marker_directory=>$marker_dir);
-=======
 	my $REPS_DISTANCE = 0.05;	# reps can be further diverged since we care only about similarity search and not read placement
 	my @markerlist = Phylosift::Utilities::gather_markers();
->>>>>>> e641b5e0
 	unshift( @markerlist, "concat" );
 	for ( my $dna = 0 ; $dna < 2 ; $dna++ ) {    # zero for aa, one for dna
 		foreach my $marker (@markerlist) {
@@ -965,36 +868,19 @@
 	}
 }
 
-<<<<<<< HEAD
 sub reconcile_with_ncbi() {
     my %args = @_;
 	my $self        = $args{self};
 	my $results_dir = $args{results_directory};
 	my $marker_dir  = $args{marker_directory};
 	my $pruned      = $args{pruned};
-	print STDERR "Updating NCBI tree and taxon map...";
-	Phylosift::Summarize::makeNcbiTreeFromUpdate( self=>$self, results_directory=>$results_dir, marker_directory=>$marker_dir );
-	print STDERR "done\n";
+
 	my $codon_fasta = get_fasta_filename( marker => '\\$1', dna => 1, updated => 1, pruned => $pruned );
 	my $aa_fasta    = get_fasta_filename( marker => '\\$1', dna => 0, updated => 1, pruned => $pruned );
 	my $codon_tre = get_fasttree_tre_filename( marker => '\\$1', dna => 1, updated => 1, pruned => $pruned );
 	my $aa_tre    = get_fasttree_tre_filename( marker => '\\$1', dna => 0, updated => 1, pruned => $pruned );
 	my $codon_log = get_fasttree_log_filename( marker => '\\$1', dna => 1, updated => 1, pruned => $pruned );
 	my $aa_log    = get_fasttree_log_filename( marker => '\\$1', dna => 0, updated => 1, pruned => $pruned );
-=======
-sub reconcile_with_ncbi($$$$) {
-	my $self        = shift;
-	my $results_dir = shift;
-	my $marker_dir  = shift;
-	my $pruned      = shift;
-
-	my $codon_fasta = get_fasta_filename( marker => '$1', dna => 1, updated => 1, pruned => $pruned );
-	my $aa_fasta    = get_fasta_filename( marker => '$1', dna => 0, updated => 1, pruned => $pruned );
-	my $codon_tre = get_fasttree_tre_filename( marker => '$1', dna => 1, updated => 1, pruned => $pruned );
-	my $aa_tre    = get_fasttree_tre_filename( marker => '$1', dna => 0, updated => 1, pruned => $pruned );
-	my $codon_log = get_fasttree_log_filename( marker => '$1', dna => 1, updated => 1, pruned => $pruned );
-	my $aa_log    = get_fasttree_log_filename( marker => '$1', dna => 0, updated => 1, pruned => $pruned );
->>>>>>> e641b5e0
 	open( RECONCILESCRIPT, ">/tmp/ps_reconcile.sh" );
 	print RECONCILESCRIPT <<EOF;
 #!/bin/sh
@@ -1018,11 +904,7 @@
 rm \$1.codon.updated.tmpread.jplace \$1.codon.updated.tmpread.jplace.mangled \$1.codon.updated.tmpread.fasta \$1.codon.updated.fasttree.log
 EOF
 	`chmod 755 /tmp/ps_reconcile.sh`;
-<<<<<<< HEAD
-	my @markerlist = get_marker_list(marker_directory=>$marker_dir);
-=======
 	my @markerlist = Phylosift::Utilities::gather_markers();
->>>>>>> e641b5e0
 	unshift( @markerlist, "concat" );
 	my @jobids;
 
@@ -1043,11 +925,6 @@
 	`rm ps_reconcile.sh.e*`;
 }
 
-<<<<<<< HEAD
-sub package_markers() {
-    my %args = @_;
-	my $marker_dir = $args{marker_directory};
-=======
 =head2 update_rna
 
 RNA markers contain sequences for many taxa that aren't available in genome databases.
@@ -1331,7 +1208,6 @@
 		}
 	}
 
->>>>>>> e641b5e0
 	chdir( $marker_dir . "/../" );
 	my @timerval = localtime();
 	my $datestr  = Phylosift::Utilities::get_date_YYYYMMDD;
