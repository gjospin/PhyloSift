--- conflicted
+++ resolved
@@ -82,13 +82,8 @@
 		close WGETTER;
 
 		#		eval{
-<<<<<<< HEAD
 		my $seq_in = Phylosift::Utilities::open_SeqIO_object( file => "$outfile.embl" );
 		my $seq_out = Phylosift::Utilities::open_SeqIO_object( file => ">$outfile.fasta", format => "fasta" );
-=======
-		my $seq_in  = Phylosift::Utilities::open_SeqIO_object( file => "$outfile.embl",  format => "embl" );
-		my $seq_out = Phylosift::Utilities::open_SeqIO_object( file => "$outfile.fasta", format => "FASTA" );
->>>>>>> ec8106d5
 		while ( my $inseq = $seq_in->next_seq ) {
 			$seq_out->write_seq($inseq);
 		}
