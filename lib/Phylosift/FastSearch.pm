--- conflicted
+++ resolved
@@ -386,11 +386,7 @@
 	my $readtype = $args{readtype};
 	debug "INSIDE bowtie2\n";
 	my $bowtie2_cmd =
-<<<<<<< HEAD
-	  "$Phylosift::Utilities::bowtie2align -x " . Phylosift::Utilities::get_bowtie2_db(self=>$self) . " --quiet --sam-nohead --sam-nosq --maxins 1000 --local ";
-=======
-	    "$Phylosift::Utilities::bowtie2align -x " . Phylosift::Utilities::get_bowtie2_db() . " --quiet --sam-nohead --sam-nosq --maxins 1000 --local --mm --threads ". $args{self}->{"threads"};;
->>>>>>> 5a36d400
+		"$Phylosift::Utilities::bowtie2align -x " . Phylosift::Utilities::get_bowtie2_db(self=>$self) . " --quiet --sam-nohead --sam-nosq --maxins 1000 --local ";
 	$bowtie2_cmd .= " -f " if $args{readtype}->{format} eq "fasta";
 	if ( $args{readtype}->{paired} ) {
 		$bowtie2_cmd .= " -1 $args{reads1} -2 $args{reads2} ";
