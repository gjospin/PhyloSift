--- conflicted
+++ resolved
@@ -236,10 +236,6 @@
 	$F2IN = Phylosift::Utilities::open_sequence_file( file => $args{file2} ) if length( $args{file2} ) > 0;
 	my @lines1;
 	my @lines2;
-<<<<<<< HEAD
-
-=======
->>>>>>> ec8106d5
 	$lines1[0] = <$F1IN>;
 	$lines2[0] = <$F2IN> if defined($F2IN);
 
@@ -693,12 +689,8 @@
 	my $reads_file = $args{reads};
 	my %contig_hits = %$contigHitsRef;
 	debug "ReadsFile:  $self->{\"readsFile\"}" . "\n";
-<<<<<<< HEAD
 	my $seqin = Phylosift::Utilities::open_SeqIO_object( file => $reads_file );
 
-=======
-	my $seqin = Phylosift::Utilities::open_SeqIO_object( file => $self->{"readsFile"} );
->>>>>>> ec8106d5
 	while ( my $seq = $seqin->next_seq ) {
 
 		# skip this one if there are no hits
