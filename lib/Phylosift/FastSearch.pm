package Phylosift::FastSearch;
use warnings;
use strict;
use Cwd;
use Bio::SearchIO;
use Bio::SeqIO;
use Bio::SeqUtils;
use Carp;
use Phylosift::Phylosift;
use Phylosift::Utilities qw(:all);
use File::Basename;
use POSIX qw(ceil floor);
use constant FLANKING_LENGTH => 150;

=head1 NAME

Phylosift::FastSearch - Subroutines to perform fast sequence identity searches between reads and marker genes.
Currently uses either BLAST or RAPsearch.

=head1 VERSION

Version 0.01

=cut
our $VERSION = '0.01';

=head1 SYNOPSIS

Run blast on a list of families for a set of Reads
 
 input : Filename with marker list
         Filename for the reads file


 Output : For each marker, create a fasta file with all the reads and reference sequences.
          Storing the files in a directory called Blast_run

 Option : -clean removes the temporary files created to run the blast
          -threaded = #    Runs blast on multiple processors (I haven't see this use more than 1 processor even when specifying more)

=head1 EXPORT

A list of functions that can be exported.  You can delete this section
if you don't export anything, such as for a purely object-oriented module.

=head1 SUBROUTINES/METHODS

=head2 RunBlast

=cut
my $bestHitsBitScoreRange  = 30;     # all hits with a bit score within this amount of the best will be used
my $align_fraction         = 0.3;    # at least this amount of min[length(query),length(marker)] must align to be considered a hit
my $align_fraction_isolate = 0.8;    # use this align_fraction when in isolate mode on long sequences
my $pair                   = 0;      #used if using paired FastQ files
my @markers;
my %markerNuc = ();
my $readsCore;
my $blastdb_name  = "blastrep.faa";
my $blastp_params = "-p blastp -e 0.1 -b 50000 -v 50000 -m 8";
my $blastn_params = "-p blastn -e 0.1 -b 50000 -v 50000 -m 8";
my %markerLength;

sub RunSearch {
	my %args       = @_;
	my $self       = $args{self} // miss("self");
	my $custom     = $args{custom};
	my $markersRef = $args{marker_reference} // miss("marker_reference");
	@markers = @{$markersRef};
	my $position = rindex( $self->{"readsFile"}, "/" );
	$self->{"readsFile"} =~ m/(\w+)\.?(\w*)$/;
	$readsCore = $1;

	# set align_fraction appropriately
	$align_fraction = $align_fraction_isolate if ( $self->{"isolate"} );

	# check what kind of input was provided
	my $type = Phylosift::Utilities::get_sequence_input_type( $self->{"readsFile"} );
	$self->{"dna"} = $type->{seqtype} eq "protein" ? 0 : 1;    # Is the input protein sequences?
	debug "Input type is $type->{seqtype}, $type->{format}\n";

	#making sure $type->{paired} is set so we create the appropriate variables
	$type->{paired} = 1 if ( exists $self->{"readsFile_2"} && length( $self->{"readsFile_2"} ) > 0 );

	# need to use BLAST for isolate mode, since RAP only handles very short reads
	# ensure databases and sequences are prepared for search
	debug "before rapPrepandclean\n";
	prep_and_clean( self => $self );
	read_marker_lengths( self => $self );

	# search reads/contigs against marker database
	my $searchtype = "blast";
	my $contigs    = 0;
	$contigs = 1 if ( defined( $self->{"coverage"} ) && $type->{seqtype} ne "protein" && ( !defined $self->{"isolate"} || $self->{"isolate"} != 1 ) );

	# launch the searches
	launch_searches( self => $self, readtype => $type, dir => $self->{"blastDir"}, contigs => $contigs );

	return $self;
}

=head2 launch_searches

creates named pipes to stream input to search programs and launches them
after creating pipes, the program forks into separate processes.
the parent process writes sequence data to files, child processes launch a similarity search on that data

=cut

sub launch_searches {
	my %args            = @_;
	my $self            = $args{self};
<<<<<<< HEAD
	my $last_pipe       = $args{dir} . "last.pipe";
=======
	my $dir             = $args{dir} // miss("dir");
	my $rap_pipe        = $args{dir} . "/rap.pipe";
	my $blastx_pipe     = $args{dir} . "/blastx.pipe";
	my $blastp_pipe     = $args{dir} . "/blastp.pipe";
>>>>>>> 08cc492c
	my $bowtie2_r1_pipe = $args{dir} . "/bowtie2_r1.pipe";
	my $reads_file      = $args{dir} . "/reads.fasta";
	my $bowtie2_r2_pipe;
	$bowtie2_r2_pipe = $args{dir} . "/bowtie2_r2.pipe" if $args{readtype}->{paired};
	debug "Making fifos\n";
	`mkfifo $bowtie2_r1_pipe`;
	`mkfifo $bowtie2_r2_pipe` if $args{readtype}->{paired};
	`mkfifo $last_pipe`;
	my @children;

	for ( my $count = 1 ; $count <= 2 ; $count++ ) {
		my $pid = fork();
		if ($pid) {

			# parent process will write sequences below
			push( @children, $pid );
		} elsif ( $pid == 0 ) {
			debug "Launching search process $count\n";

			# child processes will search sequences
			my $hitstream;
			my $candidate_type = ".$count";
			if ( $count == 1 ) {
				$hitstream = lastal_table( self => $self, query_file => $last_pipe );
				$candidate_type = ".lastal";
			} elsif ( $count == 2 ) {

				#$hitstream = lastal_table_rna( $self, $bowtie2_r1_pipe );
				$hitstream = bowtie2( self => $self, readtype => $args{readtype}, reads1 => $bowtie2_r1_pipe, reads2 => $bowtie2_r2_pipe );
				$candidate_type = ".rna";
			}
			my $hitsref;
			if ( $count == 1 ) {
				$hitsref = get_hits_contigs( self => $self, HITSTREAM => $hitstream, searchtype => "lastal" );
			} elsif ( $count == 2 ) {
				$hitsref = get_hits_sam( self => $self, HITSTREAM => $hitstream );

				#$hitsref = get_hits_contigs( self => $self, HITSTREAM => $hitstream, searchtype => "lastal" );
			}

			# write out sequence regions hitting marker genes to candidate files
			debug "Writing candidates from process $count\n";
			write_candidates( self => $self, hitsref => $hitsref, searchtype => "$candidate_type", reads => $reads_file );
			exit 0;
		} else {
			croak "couldn't fork: $!\n";
		}
	}
<<<<<<< HEAD
	open( my $LAST_PIPE,       ">$last_pipe" );
	open( my $BOWTIE2_R1_PIPE, ">$bowtie2_r1_pipe" );
	my $BOWTIE2_R2_PIPE;
	debug "TESTING" . $args{readtype}->{paired};
	open( $BOWTIE2_R2_PIPE, ">$bowtie2_r2_pipe" ) if $args{readtype}->{paired};
	open( my $READS_PIPE, "+>$reads_file" );
=======
	my $RAP_PIPE = ps_open( ">$rap_pipe" );
	my $BLASTX_PIPE = ps_open( ">$blastx_pipe" );
	my $BOWTIE2_R1_PIPE = ps_open( ">$bowtie2_r1_pipe" );
	my $BOWTIE2_R2_PIPE;
	debug "TESTING" . $args{readtype}->{paired};
	$BOWTIE2_R2_PIPE = ps_open( ">$bowtie2_r2_pipe" ) if $args{readtype}->{paired};
	my $BLASTP_PIPE = ps_open( ">$blastp_pipe" );
	my $READS_PIPE = ps_open( "+>$reads_file" );
>>>>>>> 08cc492c

	# parent process streams out sequences to fifos
	# child processes run the search on incoming sequences
	debug "Demuxing sequences\n";
	demux_sequences(
					 bowtie2_pipe1 => $BOWTIE2_R1_PIPE,
					 bowtie2_pipe2 => $BOWTIE2_R2_PIPE,
					 lastal_pipe   => $LAST_PIPE,
					 dna           => $self->{"dna"},
					 file1         => $self->{"readsFile"},
					 file2         => $self->{"readsFile_2"},
					 reads_pipe    => $READS_PIPE,
	);

	# join with children when the searches are done
	foreach (@children) {
		my $tmp = waitpid( $_, 0 );
	}

	# clean up
	`rm -f $last_pipe $bowtie2_r1_pipe $reads_file`;
	`rm -f $bowtie2_r2_pipe` if defined($bowtie2_r2_pipe);
}

=head2 demux_sequences

reads a sequence file and streams it out to named pipes

=cut

sub demux_sequences {
<<<<<<< HEAD
	my %args          = @_;
	my $BOWTIE2_PIPE1 = $args{bowtie2_pipe1};
	my $BOWTIE2_PIPE2 = $args{bowtie2_pipe2};
	my $LAST_PIPE     = $args{lastal_pipe};
	my $READS_PIPE    = $args{reads_pipe};
	my $F1IN          = Phylosift::Utilities::open_sequence_file( file => $args{file1} );
=======
	my %args           = @_;
	my $BOWTIE2_PIPE1  = $args{bowtie2_pipe1} // miss("bowtie2_pipe1");
	my $BOWTIE2_PIPE2  = $args{bowtie2_pipe2};
	my $RAPSEARCH_PIPE = $args{rapsearch_pipe} // miss("rapsearch_pipe");
	my $BLASTX_PIPE    = $args{blastx_pipe} // miss("blastx_pipe");
	my $BLASTP_PIPE    = $args{blastp_pipe} // miss("blastp_pipe");
	my $READS_PIPE     = $args{reads_pipe} // miss("reads_pipe");
	my $F1IN           = Phylosift::Utilities::open_sequence_file( file => $args{file1} );
>>>>>>> 08cc492c
	my $F2IN;
	$F2IN = Phylosift::Utilities::open_sequence_file( file => $args{file2} ) if length( $args{file2} ) > 0;
	my @lines1;
	my @lines2;
	$lines1[0] = <$F1IN>;
	$lines2[0] = <$F2IN> if defined($F2IN);

	while ( defined( $lines1[0] ) ) {
		if ( $lines1[0] =~ /^@/ ) {
			for ( my $i = 1 ; $i < 4 ; $i++ ) {
				$lines1[$i] = <$F1IN>;
				$lines2[$i] = <$F2IN> if defined($F2IN);
			}

			# send the reads to bowtie
			print $BOWTIE2_PIPE1 @lines1;
			print $BOWTIE2_PIPE2 @lines2 if defined($F2IN);

			#
			# send the reads to RAPsearch2 (convert to fasta)
			$lines1[0] =~ s/^@/>/g;
			$lines2[0] =~ s/^@/>/g if defined($F2IN);
			print $LAST_PIPE $lines1[0] . $lines1[1];
			print $LAST_PIPE $lines2[0] . $lines2[1] if defined($F2IN);

			#
			# send the reads to the reads file in fasta format to write candidates later
			print $READS_PIPE $lines1[0] . $lines1[1];
			print $READS_PIPE $lines2[0] . $lines2[1] if defined($F2IN);

			#
			# prepare for next loop iter
			$lines1[0] = <$F1IN>;
			$lines2[0] = <$F2IN> if defined($F2IN);
		} elsif ( $lines1[0] =~ /^>/ ) {
			my $newline1;
			while ( $newline1 = <$F1IN> ) {
				last if $newline1 =~ /^>/;
				$lines1[1] .= $newline1;
			}
			my $newline2;
			if ( defined($F2IN) ) {
				while ( $newline2 = <$F2IN> ) {
					last if $newline2 =~ /^>/;
					$lines2[1] .= $newline2;
				}
			}

			# send the reads to bowtie
			print $BOWTIE2_PIPE1 @lines1;
			print $BOWTIE2_PIPE2 @lines2 if defined($F2IN);

			# send the reads to last
			print $LAST_PIPE $lines1[0] . $lines1[1];
			print $LAST_PIPE $lines2[0] . $lines2[1] if defined($F2IN);

			#
			# send the reads to the reads file to write candidates later
			print $READS_PIPE $lines1[0] . $lines1[1];
			print $READS_PIPE $lines2[0] . $lines2[1] if defined($F2IN);
			@lines1 = ( $newline1, "" );
			@lines2 = ( $newline2, "" );
		}
	}
	close($LAST_PIPE);
	close($BOWTIE2_PIPE1);
	close($BOWTIE2_PIPE2) if defined($F2IN);
	close($READS_PIPE);
}
<<<<<<< HEAD

sub cleanup {
	my $self = shift;
	`rm -f $self->{"blastDir"}/$readsCore.tabblastx`;
	`rm -f $self->{"blastDir"}/$readsCore.blastx`;
	`rm -f $self->{"blastDir"}/$readsCore.rapsearch.m8`;
	`rm -f $self->{"blastDir"}/$readsCore.rapsearch.aln`;
	`rm -f $self->{"blastDir"}/rep.faa`;
	`rm -f $self->{"blastDir"}/$blastdb_name`;
}
=======
>>>>>>> 08cc492c

sub read_marker_lengths {
	my %args = @_;
	my $self = $args{self};
	foreach my $marker (@markers) {
		$markerLength{$marker} = Phylosift::Utilities::get_marker_length( self => $self, marker => $marker );
	}
}

=head2 lastal_table

runs lastal with out-of-frame (OOF) detection on a query file (or named pipe)
returns a stream file handle

=cut

sub lastal_table {
	my %args       = @_;
<<<<<<< HEAD
	my $self       = $args{self};
	my $query_file = $args{query_file};
	my $lastal_cmd = "$Phylosift::Utilities::lastal -F15 -e100 -f0 $Phylosift::Utilities::marker_dir/replast $query_file |";
=======
	my $self       = $args{self} // miss("self");
	my $query_file = $args{query_file} // miss("query_file");
	my $lastal_cmd = "$Phylosift::Utilities::lastal -F15 -e300 -f0 $Phylosift::Utilities::marker_dir/replast $query_file |";
>>>>>>> 08cc492c
	debug "Running $lastal_cmd";
	my $HISTREAM = ps_open( $lastal_cmd );
	return $HISTREAM;
}

=head2 lastal_table_rna

runs lastal rna search on a query file (or named pipe)
returns a stream file handle

=cut

sub lastal_table_rna {
	my $self       = shift // miss("self");
	my $query_file = shift // miss("query_file");
	my $lastal_cmd = "$Phylosift::Utilities::lastal -e300 -f0 $Phylosift::Utilities::marker_dir/rnadb $query_file |";
	debug "Running $lastal_cmd";
	my $HISTREAM = ps_open( $lastal_cmd );
	return $HISTREAM;
}

<<<<<<< HEAD
=======
=head2 blastXoof_table

runs blastx with out-of-frame (OOF) detection on a query file (or named pipe)
returns a stream file handle

=cut

sub blastXoof_table {
	my %args       = @_;
	my $self       = $args{self} // miss("self");
	my $query_file = $args{query_file} // miss("query_file");
	debug "INSIDE tabular OOF blastx\n";
	my $blastxoof_cmd =
	    "$Phylosift::Utilities::blastall -p blastx -i $query_file -e 0.1 -w 20 -b 50000 -v 50000 -d "
	  . Phylosift::Utilities::get_blastp_db( self => $self )
	  . " -m 8 -a "
	  . $self->{"threads"}
	  . " 2> /dev/null |";
	debug "Running $blastxoof_cmd";
	my $HISTREAM = ps_open( $blastxoof_cmd );
	return $HISTREAM;
}

=head2 blastXoof_full

=cut

sub blastXoof_full {
	my %args       = @_;
	my $self       = $args{self} // miss("self");
	my $query_file = $args{query} // miss("query_file");
	debug "INSIDE full OOF blastx\n";
	my $blastxoof_cmd =
	    "$Phylosift::Utilities::blastall -p blastx -i $query_file -e 0.1 -w 20 -b 50 -v 50 -d "
	  . Phylosift::Utilities::get_blastp_db( self => $self ) . " -a "
	  . $self->{"threads"}
	  . " 2> /dev/null |";
	debug "Running $blastxoof_cmd";
	my $HISTREAM = ps_open( $blastxoof_cmd );
	return $HISTREAM;
}

>>>>>>> 08cc492c
=head2 bowtie2

runs bowtie2 on a single or pair of query files (or named pipes)
returns a stream file handle

=cut

sub bowtie2 {
	my %args     = @_;
	my $self     = $args{self} // miss("self");
	my $readtype = $args{readtype} // miss("readtype");
	debug "INSIDE bowtie2\n";
	my $bowtie2_cmd =
	    "$Phylosift::Utilities::bowtie2align -x "
	  . Phylosift::Utilities::get_bowtie2_db( self => $self )
	  . " --quiet --sam-nohead --sam-nosq --maxins 1000 --local ";
	$bowtie2_cmd .= " -f " if $args{readtype}->{format} eq "fasta";
	if ( $args{readtype}->{paired} ) {
		$bowtie2_cmd .= " -1 $args{reads1} -2 $args{reads2} ";
	} else {
		$bowtie2_cmd .= " -U $args{reads1} ";
	}
	$bowtie2_cmd .= " |";
	debug "Running $bowtie2_cmd";
	my $HISTREAM = ps_open( $bowtie2_cmd );
	return $HISTREAM;
}

=head2 translate_frame

=cut

sub translate_frame {
	my %args              = @_;
	my $id                = $args{id} // miss("id");
	my $seq               = $args{seq} // miss("seq");
	my $start             = $args{start} // miss("start");
	my $end               = $args{end} // miss("end");
	my $frame             = $args{frame} // miss("frame");
	my $marker            = $args{marker} // miss("marker");
	my $reverse_translate = $args{reverse_translate} // miss("reverse_translate");
	my $return_seq        = "";
	my $local_seq         = substr( $seq, $start - 1, $end - $start + 1 );
	my $new_seq           = Bio::LocatableSeq->new( -seq => $local_seq, -id => 'temp' );
	$new_seq = $new_seq->revcom() if ( $frame < 0 );

	if ($reverse_translate) {
		$id = Phylosift::Summarize::tree_name( name => $id );
		if ( exists $markerNuc{$marker} ) {
			$markerNuc{$marker} .= ">" . $id . "\n" . $new_seq->seq . "\n";
		} else {
			$markerNuc{$marker} = ">" . $id . "\n" . $new_seq->seq . "\n";
		}
	}
	$return_seq = $new_seq->translate();
	return $return_seq->seq();
}

<<<<<<< HEAD
=======
=head2 executeRap

Launches rapsearch2, returns a stream

=cut

sub executeRap {
	my %args          = @_;
	my $self          = $args{self} // miss("self");
	my $query_file    = $args{query_file} // miss("query_file");
	my $out_file      = $self->{"blastDir"} . "/$readsCore.rapSearch";
	my $rapsearch_cmd = "cd "
	  . $self->{"blastDir"}
	  . "; $Phylosift::Utilities::rapSearch -d "
	  . Phylosift::Utilities::get_rapsearch_db( self => $self )
	  . " -o rapjunk -v 20 -b 20 -e -1 -z "
	  . $self->{"threads"}
	  . " < $query_file | ";
	debug "Running $rapsearch_cmd\n";
	my $HISTREAM = ps_open( $rapsearch_cmd );
	return $HISTREAM;
}

=head2 executeBlast

Launches blastp, returns a stream

=cut

sub executeBlast {
	my %args       = @_;
	my $self       = $args{self} // miss("self");
	my $query_file = $args{query_file} // miss("query_file");
	my $db         = Phylosift::Utilities::get_blastp_db();
	debug "INSIDE BLAST\n";
	my $blast_cmd = "$Phylosift::Utilities::blastall $blastp_params -i $query_file -d $db -a " . $self->{"threads"} . " |";
	my $HISTREAM = ps_open( $blast_cmd );
	return $HISTREAM;
}

>>>>>>> 08cc492c
=head2 get_hits_contigs

parse the blast file

=cut

sub get_hits_contigs {
	my %args       = @_;
	my $self       = $args{self} // miss("self");
	my $HITSTREAM  = $args{HITSTREAM} // miss("HITSTREAM");
	my $searchtype = $args{searchtype} // miss("searchtype");    # can be blastx or lastal

	# key is a contig name
	# value is an array of arrays, each one has [marker,bit_score,left-end,right-end]
	my %contig_hits;
	my %contig_top_bitscore;
	my $max_hit_overlap = 10;

	# return empty if there is no data
	return \%contig_hits unless defined( fileno $HITSTREAM );
	while (<$HITSTREAM>) {

		# read a blast line
		next if ( $_ =~ /^#/ );
		chomp($_);
		my ( $query, $subject, $two, $three, $four, $five, $query_start, $query_end, $eight, $nine, $ten, $bitScore );
		if ( $searchtype eq "blastx" ) {
			( $query, $subject, $two, $three, $four, $five, $query_start, $query_end, $eight, $nine, $ten, $bitScore ) = split( /\t/, $_ );
		} else {

			# read table in lastal format
			my @dat = split( /\t/, $_ );
			$bitScore    = $dat[0];
			$subject     = $dat[1];
			$query       = $dat[6];
			$query_start = $dat[7] + 1;
			$query_end   = $query_start + $dat[8] - 1;
			if ( $dat[9] eq "-" ) {

				# reverse strand match
				$query_start = $dat[10] - $dat[7];
				$query_end   = $query_start - $dat[8] + 1;
			}
		}

		# get the marker name
		my @marker = split( /\_\_/, $subject );    # this is soooo ugly
		my $markerName = $marker[0];

		# running on long reads or an assembly
		# allow each region of a sequence to have a top hit
		# do not allow overlap
		if ( defined( $contig_top_bitscore{$query} ) ) {
			my $i = 0;
			for ( ; $i < @{ $contig_hits{$query} } ; $i++ ) {
				my $prevhitref = $contig_hits{$query}->[$i];
				my @prevhit    = @$prevhitref;

				# is there enough overlap to consider these the same?
				# if so, take the new one if it has higher bitscore
				if (    $prevhit[2] < $prevhit[3]
					 && $query_start < $query_end
					 && $prevhit[2] < $query_end - $max_hit_overlap
					 && $query_start + $max_hit_overlap < $prevhit[3] )
				{

					# print STDERR "Found overlap $query and $markerName, $query_start:$query_end\n";
					$contig_hits{$query}->[$i] = [ $markerName, $bitScore, $query_start, $query_end ] if ( $bitScore > $prevhit[1] );
					last;
				}

				# now check the same for reverse-strand hits
				if (    $prevhit[2] > $prevhit[3]
					 && $query_start > $query_end
					 && $prevhit[3] < $query_start - $max_hit_overlap
					 && $query_end + $max_hit_overlap < $prevhit[2] )
				{

					# print STDERR "Found overlap $query and $markerName, $query_start:$query_end\n";
					$contig_hits{$query}->[$i] = [ $markerName, $bitScore, $query_start, $query_end ] if ( $bitScore > $prevhit[1] );
					last;
				}
			}
			if ( $i == @{ $contig_hits{$query} } ) {

				# no overlap was found, include this hit
				my @hitdata = [ $markerName, $bitScore, $query_start, $query_end ];
				push( @{ $contig_hits{$query} }, @hitdata );
			}
		} elsif ( !defined( $contig_top_bitscore{$query} ) ) {
			my @hitdata = [ $markerName, $bitScore, $query_start, $query_end ];
			push( @{ $contig_hits{$query} }, @hitdata );
			$contig_top_bitscore{$query}{$markerName} = $bitScore;
		}
	}
	return \%contig_hits;
}

=head2 get_hits

parse the blast file, return a hash containing hits to reads

=cut

sub get_hits {
	my %args       = @_;
	my $self       = $args{self} // miss("self");
	my $HITSTREAM  = $args{HITSTREAM} // miss("HISTREAM");
	my $searchtype = $args{searchtype} // miss("searchtype");
	my %markerTopScores;
	my %topScore = ();
	my %contig_hits;

	# return empty if there is no data
	return \%contig_hits unless defined( fileno $HITSTREAM );
	while (<$HITSTREAM>) {
		chomp($_);
		next if ( $_ =~ /^#/ );
		last if ( $_ =~ /^>>>/ );    # rapsearch end signal
		my ( $query, $subject, $two, $three, $four, $five, $query_start, $query_end, $eight, $nine, $ten, $bitScore ) = split( /\t/, $_ );
		if ( !defined($subject) ) {
			debug "Undefined subject $_\n";
		}
		my $markerName = get_marker_name( subject => $subject, search_type => $searchtype );

		#parse once to get the top score for each marker (if isolate is ON, assume best hit comes first)
		if ( $self->{"isolate"} ) {

			# running on a genome assembly, allow only 1 hit per marker (TOP hit)
			if ( !defined( $markerTopScores{$markerName} ) || $markerTopScores{$markerName} < $bitScore ) {
				$markerTopScores{$markerName} = $bitScore;
			}
			my @hitdata = [ $markerName, $bitScore, $query_start, $query_end ];
			if ( !$self->{"besthit"} && $markerTopScores{$markerName} < $bitScore + $bestHitsBitScoreRange ) {
				push( @{ $contig_hits{$query} }, @hitdata );
			} elsif ( $markerTopScores{$markerName} <= $bitScore ) {
				push( @{ $contig_hits{$query} }, @hitdata );
			}
		} else {

			# running on short reads, just do one marker per read
			$topScore{$query} = 0 unless exists $topScore{$query};

			#only keep the top hit
			if ( $topScore{$query} <= $bitScore ) {
				$contig_hits{$query} = [ [ $markerName, $bitScore, $query_start, $query_end ] ];
				$topScore{$query} = $bitScore;
			}    #else do nothing
		}
	}
	close($HITSTREAM);
	return \%contig_hits;
}

sub get_hits_sam {
	my %args      = @_;
	my $self      = $args{self} // miss("self");
	my $HITSTREAM = $args{HITSTREAM} // miss("HISTREAM");
	my %markerTopScores;
	my %topScore = ();
	my %contig_hits;

	# return empty if there is no data
	return unless defined($HITSTREAM);
	return \%contig_hits unless defined( fileno $HITSTREAM );
	debug "GETHITSAM\n";
	while (<$HITSTREAM>) {

		#		debug "$_";
		next if ( $_ =~ /^\@/ );
		my @fields = split( /\t/, $_ );
		next if $fields[2] eq "*";    # no hit
		my $marker_name = get_marker_name( subject => $fields[2], search_type => "sam" );
		my $query       = $fields[0];
		my $score       = $fields[4];
		my $cigar       = $fields[5];
		my $qlen        = length( $fields[9] );

		# subtract off soft masking from query length (unaligned portion)
		my $query_lend = 0;
		$query_lend += $1 if $cigar =~ /^(\d+)S/;
		$qlen -= $1 if $cigar =~ /^(\d+)S/;
		$qlen -= $1 if $cigar =~ /(\d+)S$/;
		my $hit_seq = substr( $fields[9], $query_lend, $qlen );

		#add the suffixes back onto the query names if reads are paired
		if ( $fields[1] > 128 ) {

			#greater than 128 the read is the second mate
			$query .= "/2";
		} elsif ( $fields[1] < 128 && $fields[1] > 68 ) {

			#greater than 64 the read is the first mate
			$query .= "/1";
		}

		# flip our coordinates if we're in reverse complement
		# and go back to the start
		$query_lend = length( $fields[9] ) - $query_lend if ( $fields[1] & 0x10 );
		$query_lend = $query_lend - $qlen if ( $fields[1] & 0x10 );
		next if $qlen < 30;    # don't trust anything shorter than 30nt

		# running on short reads, just do one marker per read
		$topScore{$query} = 0 unless exists $topScore{$query};

		#only keep the top hit
		if ( $topScore{$query} <= $score ) {
			$contig_hits{$query} = [ [ $marker_name, $score, $query_lend, $query_lend + $qlen - 1, $hit_seq ] ];
			$topScore{$query} = $score;
		}
	}
	close($HITSTREAM);
	return \%contig_hits;
}

=head2 get_marker_name

Extracts a marker gene name from a blast or rapsearch subject sequence name

=cut

sub get_marker_name {
	my %args        = @_;
	my $subject     = $args{subject} // miss("subject");
	my $search_type = $args{search_type} // miss("search_type");
	my $marker_name = "";
	if ( $search_type eq "blast" ) {
		my @marker = split( /\_/, $subject );
		$marker_name = $marker[$#marker];
	} else {
		my @marker = split( /\_\_/, $subject );
		$marker_name = $marker[0];
	}

	#	debug "Using marker name $markerName";
	return $marker_name;
}

=head2 write_candidates

write out results

=cut

sub write_candidates {
	my %args          = @_;
	my $self          = $args{self} // miss("self");
	my $contigHitsRef = $args{hitsref} // miss("hitsref");
	my $type       = $args{searchtype} || ""; # search type -- candidate filenames will have this name embedded, enables parallel output from different programs
	my $reads_file = $args{reads} // miss("reads");
	my %contig_hits = %$contigHitsRef;
	my %markerHits;
	debug "ReadsFile:  $self->{\"readsFile\"}" . "\n";
	my $seqin = Phylosift::Utilities::open_SeqIO_object( file => $reads_file );

	while ( my $seq = $seqin->next_seq ) {

		# skip this one if there are no hits
		next unless ( exists $contig_hits{ $seq->id } );
		for ( my $i = 0 ; $i < @{ $contig_hits{ $seq->id } } ; $i++ ) {
			my $cur_hit_ref = $contig_hits{ $seq->id }->[$i];
			my @cur_hit     = @$cur_hit_ref;
			my $markerHit   = $cur_hit[0];
			my $start       = $cur_hit[2];
			my $end         = $cur_hit[3];
			( $start, $end ) = ( $end, $start ) if ( $start > $end );    # swap if start bigger than end

			# check to ensure hit covers enough of the marker
			# TODO: make this smarter about boundaries, e.g. allow a smaller fraction to hit
			# if it looks like the query seq goes off the marker boundary
			if ( !defined($markerHit) || !defined( $markerLength{$markerHit} ) ) {
				debug "markerHit is $markerHit\n";
				debug $markerLength{$markerHit} . "\n";
			}
			my $min_len = $markerLength{$markerHit} < $seq->length ? $markerLength{$markerHit} : $seq->length;
			next unless ( ( $end - $start ) / $min_len >= $align_fraction );
			$start -= FLANKING_LENGTH;
			$end += FLANKING_LENGTH;

			# ensure flanking region is a multiple of 3 to avoid breaking frame in DNA
			$start = abs($start) % 3 + 1 if ( $start < 0 );
			my $seqLength = length( $seq->seq );
			$end = $end - ceil( ( $end - $seqLength ) / 3 ) * 3 if ( $end >= $seqLength );
			my $newSeq;
			$newSeq = substr( $seq->seq, $start, $end - $start );    #unless $type =~ /\.rna/;

			#			$newSeq = $cur_hit[4] if $type =~ /\.rna/;
			#if we're working from DNA then need to translate to protein
			if ( $self->{"dna"} && $type !~ /\.rna/ ) {

				# compute the frame as modulo 3 of start site, reverse strand if end < start
				my $frame = $cur_hit[2] % 3 + 1;
				$frame *= -1 if ( $cur_hit[2] > $cur_hit[3] );
				my $seqlen = abs( $cur_hit[2] - $cur_hit[3] ) + 1;

				# check length again in AA units
				$min_len = $markerLength{$markerHit} < $seq->length / 3 ? $markerLength{$markerHit} : $seq->length / 3;
				next unless ( ( $seqlen / 3 ) / $min_len >= $align_fraction );
				if ( $seqlen % 3 == 0 ) {
					$newSeq = translate_frame(
											   id                => $seq->id,
											   seq               => $seq->seq,
											   start             => $start,
											   end               => $end,
											   frame             => $frame,
											   marker            => $markerHit,
											   reverse_translate => $self->{"dna"}
					);
					$newSeq =~ s/\*/X/g;    # bioperl uses * for stop codons but we want to give X to hmmer later
				} else {
					warn "Search type : $type, alignment length not multiple of 3!  FIXME: need to pull frameshift from full lastal output\n";
					next;
				}
			}
			$markerHits{$markerHit} = "" unless defined( $markerHits{$markerHit} );
			$markerHits{$markerHit} .= ">" . $seq->id . "\n" . $newSeq . "\n";
		}
	}

	#write the read+ref_seqs for each markers in the list
	foreach my $marker ( keys %markerHits ) {

		#writing the hits to the candidate file
		my $candidate_file = Phylosift::Utilities::get_candidate_file( self => $self, marker => $marker, type => $type );
		my $FILE_OUT = ps_open( ">$candidate_file" );
		print $FILE_OUT $markerHits{$marker};
		close($FILE_OUT);
		if ( $self->{"dna"} && $type !~ /\.rna/ ) {
			$candidate_file = Phylosift::Utilities::get_candidate_file( self => $self, marker => $marker, type => $type, dna => 1 );
			my $FILE_OUT = ps_open(">$candidate_file" );
			print $FILE_OUT $markerNuc{$marker} if defined( $markerNuc{$marker} );
			close($FILE_OUT);
		}
	}
}

=head2 prep_and_clean

=item *

Checks if the directories needed for the blast run and parsing exist
Removes previous blast runs data if they are still in the directories
Generates the blastable database using the marker representatives

=back

=cut

sub prep_and_clean {
	my %args = @_;
	my $self = $args{self} // miss("self");
	debug "prepclean MARKERS @markers\nTESTING\n ";
	`mkdir $self->{"tempDir"}` unless ( -e $self->{"tempDir"} );

	#create a directory for the Reads file being processed.
	`mkdir $self->{"fileDir"}`  unless ( -e $self->{"fileDir"} );
	`mkdir $self->{"blastDir"}` unless ( -e $self->{"blastDir"} );
	return $self;
}

=head1 AUTHOR

Aaron Darling, C<< <aarondarling at ucdavis.edu> >>
Guillaume Jospin, C<< <gjospin at ucdavis.edu> >>

=head1 BUGS

Please report any bugs or feature requests to C<bug-phylosift-phylosift at rt.cpan.org>, or through
the web interface at L<http://rt.cpan.org/NoAuth/ReportBug.html?Queue=Phylosift-Phylosift>.  I will be notified, and then you'll
automatically be notified of progress on your bug as I make changes.




=head1 SUPPORT

You can find documentation for this module with the perldoc command.

    perldoc Phylosift::blast


You can also look for information at:

=over 4

=item * RT: CPAN's request tracker (report bugs here)

L<http://rt.cpan.org/NoAuth/Bugs.html?Dist=Phylosift-Phylosift>

=item * AnnoCPAN: Annotated CPAN documentation

L<http://annocpan.org/dist/Phylosift-Phylosift>

=item * CPAN Ratings

L<http://cpanratings.perl.org/d/Phylosift-Phylosift>

=item * Search CPAN

L<http://search.cpan.org/dist/Phylosift-Phylosift/>

=back


=head1 ACKNOWLEDGEMENTS


=head1 LICENSE AND COPYRIGHT

Copyright 2011 Aaron Darling and Guillaume Jospin.

This program is free software; you can redistribute it and/or modify it
under the terms of either: the GNU General Public License as published
by the Free Software Foundation.

See http://dev.perl.org/licenses/ for more information.


=cut
1;    # End of Phylosift::blast.pm<|MERGE_RESOLUTION|>--- conflicted
+++ resolved
@@ -109,14 +109,8 @@
 sub launch_searches {
 	my %args            = @_;
 	my $self            = $args{self};
-<<<<<<< HEAD
+	my $dir             = $args{dir} // miss("dir");
 	my $last_pipe       = $args{dir} . "last.pipe";
-=======
-	my $dir             = $args{dir} // miss("dir");
-	my $rap_pipe        = $args{dir} . "/rap.pipe";
-	my $blastx_pipe     = $args{dir} . "/blastx.pipe";
-	my $blastp_pipe     = $args{dir} . "/blastp.pipe";
->>>>>>> 08cc492c
 	my $bowtie2_r1_pipe = $args{dir} . "/bowtie2_r1.pipe";
 	my $reads_file      = $args{dir} . "/reads.fasta";
 	my $bowtie2_r2_pipe;
@@ -165,23 +159,12 @@
 			croak "couldn't fork: $!\n";
 		}
 	}
-<<<<<<< HEAD
-	open( my $LAST_PIPE,       ">$last_pipe" );
-	open( my $BOWTIE2_R1_PIPE, ">$bowtie2_r1_pipe" );
-	my $BOWTIE2_R2_PIPE;
-	debug "TESTING" . $args{readtype}->{paired};
-	open( $BOWTIE2_R2_PIPE, ">$bowtie2_r2_pipe" ) if $args{readtype}->{paired};
-	open( my $READS_PIPE, "+>$reads_file" );
-=======
-	my $RAP_PIPE = ps_open( ">$rap_pipe" );
-	my $BLASTX_PIPE = ps_open( ">$blastx_pipe" );
+	my $LAST_PIPE = ps_open( ">$last_pipe" );
 	my $BOWTIE2_R1_PIPE = ps_open( ">$bowtie2_r1_pipe" );
 	my $BOWTIE2_R2_PIPE;
 	debug "TESTING" . $args{readtype}->{paired};
 	$BOWTIE2_R2_PIPE = ps_open( ">$bowtie2_r2_pipe" ) if $args{readtype}->{paired};
-	my $BLASTP_PIPE = ps_open( ">$blastp_pipe" );
 	my $READS_PIPE = ps_open( "+>$reads_file" );
->>>>>>> 08cc492c
 
 	# parent process streams out sequences to fifos
 	# child processes run the search on incoming sequences
@@ -213,23 +196,12 @@
 =cut
 
 sub demux_sequences {
-<<<<<<< HEAD
-	my %args          = @_;
-	my $BOWTIE2_PIPE1 = $args{bowtie2_pipe1};
-	my $BOWTIE2_PIPE2 = $args{bowtie2_pipe2};
-	my $LAST_PIPE     = $args{lastal_pipe};
-	my $READS_PIPE    = $args{reads_pipe};
-	my $F1IN          = Phylosift::Utilities::open_sequence_file( file => $args{file1} );
-=======
 	my %args           = @_;
 	my $BOWTIE2_PIPE1  = $args{bowtie2_pipe1} // miss("bowtie2_pipe1");
 	my $BOWTIE2_PIPE2  = $args{bowtie2_pipe2};
-	my $RAPSEARCH_PIPE = $args{rapsearch_pipe} // miss("rapsearch_pipe");
-	my $BLASTX_PIPE    = $args{blastx_pipe} // miss("blastx_pipe");
-	my $BLASTP_PIPE    = $args{blastp_pipe} // miss("blastp_pipe");
 	my $READS_PIPE     = $args{reads_pipe} // miss("reads_pipe");
+	my $LAST_PIPE     = $args{lastal_pipe} // miss("lastal_pipe");
 	my $F1IN           = Phylosift::Utilities::open_sequence_file( file => $args{file1} );
->>>>>>> 08cc492c
 	my $F2IN;
 	$F2IN = Phylosift::Utilities::open_sequence_file( file => $args{file2} ) if length( $args{file2} ) > 0;
 	my @lines1;
@@ -299,19 +271,6 @@
 	close($BOWTIE2_PIPE2) if defined($F2IN);
 	close($READS_PIPE);
 }
-<<<<<<< HEAD
-
-sub cleanup {
-	my $self = shift;
-	`rm -f $self->{"blastDir"}/$readsCore.tabblastx`;
-	`rm -f $self->{"blastDir"}/$readsCore.blastx`;
-	`rm -f $self->{"blastDir"}/$readsCore.rapsearch.m8`;
-	`rm -f $self->{"blastDir"}/$readsCore.rapsearch.aln`;
-	`rm -f $self->{"blastDir"}/rep.faa`;
-	`rm -f $self->{"blastDir"}/$blastdb_name`;
-}
-=======
->>>>>>> 08cc492c
 
 sub read_marker_lengths {
 	my %args = @_;
@@ -330,15 +289,9 @@
 
 sub lastal_table {
 	my %args       = @_;
-<<<<<<< HEAD
-	my $self       = $args{self};
-	my $query_file = $args{query_file};
-	my $lastal_cmd = "$Phylosift::Utilities::lastal -F15 -e100 -f0 $Phylosift::Utilities::marker_dir/replast $query_file |";
-=======
 	my $self       = $args{self} // miss("self");
 	my $query_file = $args{query_file} // miss("query_file");
-	my $lastal_cmd = "$Phylosift::Utilities::lastal -F15 -e300 -f0 $Phylosift::Utilities::marker_dir/replast $query_file |";
->>>>>>> 08cc492c
+	my $lastal_cmd = "$Phylosift::Utilities::lastal -F15 -e100 -f0 $Phylosift::Utilities::marker_dir/replast $query_file |";
 	debug "Running $lastal_cmd";
 	my $HISTREAM = ps_open( $lastal_cmd );
 	return $HISTREAM;
@@ -360,51 +313,6 @@
 	return $HISTREAM;
 }
 
-<<<<<<< HEAD
-=======
-=head2 blastXoof_table
-
-runs blastx with out-of-frame (OOF) detection on a query file (or named pipe)
-returns a stream file handle
-
-=cut
-
-sub blastXoof_table {
-	my %args       = @_;
-	my $self       = $args{self} // miss("self");
-	my $query_file = $args{query_file} // miss("query_file");
-	debug "INSIDE tabular OOF blastx\n";
-	my $blastxoof_cmd =
-	    "$Phylosift::Utilities::blastall -p blastx -i $query_file -e 0.1 -w 20 -b 50000 -v 50000 -d "
-	  . Phylosift::Utilities::get_blastp_db( self => $self )
-	  . " -m 8 -a "
-	  . $self->{"threads"}
-	  . " 2> /dev/null |";
-	debug "Running $blastxoof_cmd";
-	my $HISTREAM = ps_open( $blastxoof_cmd );
-	return $HISTREAM;
-}
-
-=head2 blastXoof_full
-
-=cut
-
-sub blastXoof_full {
-	my %args       = @_;
-	my $self       = $args{self} // miss("self");
-	my $query_file = $args{query} // miss("query_file");
-	debug "INSIDE full OOF blastx\n";
-	my $blastxoof_cmd =
-	    "$Phylosift::Utilities::blastall -p blastx -i $query_file -e 0.1 -w 20 -b 50 -v 50 -d "
-	  . Phylosift::Utilities::get_blastp_db( self => $self ) . " -a "
-	  . $self->{"threads"}
-	  . " 2> /dev/null |";
-	debug "Running $blastxoof_cmd";
-	my $HISTREAM = ps_open( $blastxoof_cmd );
-	return $HISTREAM;
-}
-
->>>>>>> 08cc492c
 =head2 bowtie2
 
 runs bowtie2 on a single or pair of query files (or named pipes)
@@ -463,49 +371,6 @@
 	return $return_seq->seq();
 }
 
-<<<<<<< HEAD
-=======
-=head2 executeRap
-
-Launches rapsearch2, returns a stream
-
-=cut
-
-sub executeRap {
-	my %args          = @_;
-	my $self          = $args{self} // miss("self");
-	my $query_file    = $args{query_file} // miss("query_file");
-	my $out_file      = $self->{"blastDir"} . "/$readsCore.rapSearch";
-	my $rapsearch_cmd = "cd "
-	  . $self->{"blastDir"}
-	  . "; $Phylosift::Utilities::rapSearch -d "
-	  . Phylosift::Utilities::get_rapsearch_db( self => $self )
-	  . " -o rapjunk -v 20 -b 20 -e -1 -z "
-	  . $self->{"threads"}
-	  . " < $query_file | ";
-	debug "Running $rapsearch_cmd\n";
-	my $HISTREAM = ps_open( $rapsearch_cmd );
-	return $HISTREAM;
-}
-
-=head2 executeBlast
-
-Launches blastp, returns a stream
-
-=cut
-
-sub executeBlast {
-	my %args       = @_;
-	my $self       = $args{self} // miss("self");
-	my $query_file = $args{query_file} // miss("query_file");
-	my $db         = Phylosift::Utilities::get_blastp_db();
-	debug "INSIDE BLAST\n";
-	my $blast_cmd = "$Phylosift::Utilities::blastall $blastp_params -i $query_file -d $db -a " . $self->{"threads"} . " |";
-	my $HISTREAM = ps_open( $blast_cmd );
-	return $HISTREAM;
-}
-
->>>>>>> 08cc492c
 =head2 get_hits_contigs
 
 parse the blast file
