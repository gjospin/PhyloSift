package Phylosift::FastSearch;
use warnings;
use strict;
use Cwd;
use Bio::SearchIO;
use Bio::SeqIO;
use Bio::SeqUtils;
use Carp;
use Phylosift::Phylosift;
use Phylosift::Utilities qw(:all);
use File::Basename;
use POSIX qw(ceil floor);
use constant FLANKING_LENGTH => 150;

=head1 NAME

Phylosift::FastSearch - Subroutines to perform fast sequence identity searches between reads and marker genes.
Currently uses either BLAST or RAPsearch.

=head1 VERSION

Version 0.01

=cut
our $VERSION = '0.01';

=head1 SYNOPSIS

Run blast on a list of families for a set of Reads
 
 input : Filename with marker list
         Filename for the reads file


 Output : For each marker, create a fasta file with all the reads and reference sequences.
          Storing the files in a directory called Blast_run

 Option : -clean removes the temporary files created to run the blast
          -threaded = #    Runs blast on multiple processors (I haven't see this use more than 1 processor even when specifying more)

=head1 EXPORT

A list of functions that can be exported.  You can delete this section
if you don't export anything, such as for a purely object-oriented module.

=head1 SUBROUTINES/METHODS

=head2 RunBlast

=cut
my $clean                 = 0;      #option set up, but not used for later
my $isolateMode           = 0;      # set to 1 if running on an isolate assembly instead of raw reads
my $bestHitsBitScoreRange = 30;     # all hits with a bit score within this amount of the best will be used
my $align_fraction        = 0.3;    # at least this amount of min[length(query),length(marker)] must align to be considered a hit
my $pair                  = 0;      #used if using paired FastQ files
my @markers;
my ( %hitsStart, %hitsEnd, %topscore, %hits, %markerHits, %markerNuc ) = ();
my $readsCore;
my $custom        = "";
my %marker_lookup = ();
my %frames        = ();
my $blastdb_name  = "blastrep.faa";
my $blastp_params = "-p blastp -e 0.1 -b 50000 -v 50000 -m 8";
my $blastn_params = "-p blastn -e 0.1 -b 50000 -v 50000 -m 8";
my %markerLength;

sub RunSearch {
	my $self       = shift;
	my $custom     = shift;
	my $markersRef = shift;
	@markers    = @{$markersRef};
	%markerHits = ();
	my $position = rindex( $self->{"readsFile"}, "/" );
	$self->{"readsFile"} =~ m/(\w+)\.?(\w*)$/;
	$readsCore   = $1;
	$isolateMode = $self->{"isolate"};

	# check what kind of input was provided
	my $type = Phylosift::Utilities::get_sequence_input_type( $self->{"readsFile"} );
	$self->{"dna"} = $type->{seqtype} eq "protein" ? 0 : 1;    # Is the input protein sequences?
	debug "Input type is $type->{seqtype}, $type->{format}\n";

	#making sure $type->{paired} is set so we create the appropriate variables
	$type->{paired} = 1 if ( exists $self->{"readsFile_2"} && length( $self->{"readsFile_2"} ) > 0 );

	# need to use BLAST for isolate mode, since RAP only handles very short reads
	# ensure databases and sequences are prepared for search
	debug "before rapPrepandclean\n";
	prep_and_clean( self => $self );
	read_marker_lengths($self);

	# search reads/contigs against marker database
	my $searchtype = "blast";
	my $contigs    = 0;
	$contigs = 1 if ( defined( $self->{"coverage"} ) && $type->{seqtype} ne "protein" && ( !defined $self->{"isolate"} || $self->{"isolate"} != 1 ) );

	# launch the searches
	launch_searches( self => $self, readtype => $type, dir => $self->{"blastDir"}, contigs => $contigs );

	# delete files that we don't need anymore
	#	cleanup($self);
	return $self;
}

=head2 launch_searches

creates named pipes to stream input to search programs and launches them
after creating pipes, the program forks into separate processes.
the parent process writes sequence data to files, child processes launch a similarity search on that data

=cut

sub launch_searches {
	my %args            = @_;
	my $self            = $args{self};
	my $rap_pipe        = $args{dir} . "/rap.pipe";
	my $blastx_pipe     = $args{dir} . "/blastx.pipe";
	my $blastp_pipe     = $args{dir} . "/blastp.pipe";
	my $bowtie2_r1_pipe = $args{dir} . "/bowtie2_r1.pipe";
	my $reads_file      = $args{dir} . "/reads.fasta";
	my $bowtie2_r2_pipe;
	$bowtie2_r2_pipe = $args{dir} . "/bowtie2_r2.pipe" if $args{readtype}->{paired};

<<<<<<< HEAD
=======
	#	`mkfifo $rap_pipe`;	# rap doesn't support fifos
>>>>>>> 28b69ddc
	debug "Making fifos\n";
	`mkfifo $blastx_pipe`;
	`mkfifo $bowtie2_r1_pipe`;
	`mkfifo $bowtie2_r2_pipe` if $args{readtype}->{paired};
	`mkfifo $blastp_pipe`;
	`mkfifo $rap_pipe`;
	my @children;

	for ( my $count = 1 ; $count <= 4 ; $count++ ) {
		my $pid = fork();
		if ($pid) {

			# parent process will write sequences below
			push( @children, $pid );
		} elsif ( $pid == 0 ) {
			debug "Launching search process $count\n";

			# child processes will search sequences
			my $hitstream;
			my $candidate_type = ".$count";
			if ( $count == 1 ) {
				$hitstream = lastal_table( $self, $blastx_pipe );
				$candidate_type = ".blastx";
			} elsif ( $count == 2 ) {
				$hitstream = bowtie2( self => $self, readtype => $args{readtype}, reads1 => $bowtie2_r1_pipe, reads2 => $bowtie2_r2_pipe );
				$candidate_type = ".rna";
			} elsif ( $count == 3 ) {
				$hitstream = executeBlast( $self, $blastp_pipe );
				$candidate_type = ".blastp";
			} elsif ( $count == 4 ) {

				# rapsearch can't read from a pipe
				$hitstream = executeRap( $self, $rap_pipe );
				$candidate_type = ".rap";
			}
			my $hitsref;
			if ( $count == 1 ) {
				$hitsref = get_hits_contigs( self => $self, HITSTREAM => $hitstream, searchtype => "lastal" );
			} elsif ( $count == 2 ) {
				$hitsref = get_hits_sam( self => $self, HITSTREAM => $hitstream );
			} elsif ( $count == 4 ) {
				$hitsref = get_hits( self => $self, HITSTREAM => $hitstream, searchtype => "rap" );
			} elsif ( $args{contigs} ) {
				$hitsref = get_hits_contigs( self => $self, HITSTREAM => $hitstream, searchtype => "lastal" );
			} else {
				$hitsref = get_hits( self => $self, HITSTREAM => $hitstream, searchtype => "blast" );
			}

			# write out sequence regions hitting marker genes to candidate files
			debug "Writing candidates from process $count\n";
			writeCandidates( self => $self, hitsref => $hitsref, searchtype => "$candidate_type", reads => $reads_file );
			exit 0;
		} else {
			croak "couldn't fork: $!\n";
		}
	}
	open( my $RAP_PIPE,        ">$rap_pipe" );
	open( my $BLASTX_PIPE,     ">$blastx_pipe" );
	open( my $BOWTIE2_R1_PIPE, ">$bowtie2_r1_pipe" );
	my $BOWTIE2_R2_PIPE;
	debug "TESTING" . $args{readtype}->{paired};
	open( $BOWTIE2_R2_PIPE, ">$bowtie2_r2_pipe" ) if $args{readtype}->{paired};
	open( my $BLASTP_PIPE,  ">$blastp_pipe" );
	open( my $READS_PIPE,   "+>$reads_file" );

	# parent process streams out sequences to fifos
	# child processes run the search on incoming sequences
	debug "Demuxing sequences\n";
	demux_sequences(
					 bowtie2_pipe1  => $BOWTIE2_R1_PIPE,
					 bowtie2_pipe2  => $BOWTIE2_R2_PIPE,
					 rapsearch_pipe => $RAP_PIPE,
					 blastx_pipe    => $BLASTX_PIPE,
					 blastp_pipe    => $BLASTP_PIPE,
					 dna            => $self->{"dna"},
					 file1          => $self->{"readsFile"},
					 file2          => $self->{"readsFile_2"},
					 reads_pipe     => $READS_PIPE,
	);

	# join with children when the searches are done
	foreach (@children) {
		my $tmp = waitpid( $_, 0 );
	}

	# clean up
	`rm -f $blastx_pipe $blastp_pipe $rap_pipe $bowtie2_r1_pipe $reads_file`;
	`rm -f $bowtie2_r2_pipe` if defined($bowtie2_r2_pipe);
}

=head2 demux_sequences

reads a sequence file and streams it out to named pipes

=cut

sub demux_sequences {
	my %args           = @_;
	my $BOWTIE2_PIPE1  = $args{bowtie2_pipe1};
	my $BOWTIE2_PIPE2  = $args{bowtie2_pipe2};
	my $RAPSEARCH_PIPE = $args{rapsearch_pipe};
	my $BLASTX_PIPE    = $args{blastx_pipe};
	my $BLASTP_PIPE    = $args{blastp_pipe};
	my $READS_PIPE     = $args{reads_pipe};
	my $F1IN           = Phylosift::Utilities::open_sequence_file( file => $args{file1} );
	my $F2IN;
	$F2IN = Phylosift::Utilities::open_sequence_file( file => $args{file2} ) if length( $args{file2} ) > 0;
	my @lines1;
	my @lines2;
	$lines1[0] = <$F1IN>;
	$lines2[0] = <$F2IN> if defined($F2IN);

	while ( defined( $lines1[0] ) ) {
		if ( $lines1[0] =~ /^@/ ) {
			for ( my $i = 1 ; $i < 4 ; $i++ ) {
				$lines1[$i] = <$F1IN>;
				$lines2[$i] = <$F2IN> if defined($F2IN);
			}

			# send the reads to bowtie
			print $BOWTIE2_PIPE1 @lines1;
			print $BOWTIE2_PIPE2 @lines2 if defined($F2IN);

			#
			# send the reads to RAPsearch2 (convert to fasta)
			$lines1[0] =~ s/^@/>/g;
			$lines2[0] =~ s/^@/>/g if defined($F2IN);
			print $RAPSEARCH_PIPE $lines1[0] . $lines1[1];
			print $RAPSEARCH_PIPE $lines2[0] . $lines2[1] if defined($F2IN);

			#
			# send the reads to the reads file in fasta format to write candidates later
			print $READS_PIPE $lines1[0] . $lines1[1];
			print $READS_PIPE $lines2[0] . $lines2[1] if defined($F2IN);

			#
			# prepare for next loop iter
			$lines1[0] = <$F1IN>;
			$lines2[0] = <$F2IN> if defined($F2IN);
		} elsif ( $lines1[0] =~ /^>/ ) {
			my $newline1;
			while ( $newline1 = <$F1IN> ) {
				last if $newline1 =~ /^>/;
				$lines1[1] .= $newline1;
			}
			my $newline2;
			if ( defined($F2IN) ) {
				while ( $newline2 = <$F2IN> ) {
					last if $newline2 =~ /^>/;
					$lines2[1] .= $newline2;
				}
			}

			# send the reads to bowtie
			print $BOWTIE2_PIPE1 @lines1;
			print $BOWTIE2_PIPE2 @lines2 if defined($F2IN);

			# if either read is long, send both to blast
			if ( length( $lines1[1] ) > 2000 || ( defined($F2IN) && length( $lines2[1] ) > 2000 ) ) {
				if ( $args{dna} ) {
					print $BLASTX_PIPE @lines1;
					print $BLASTX_PIPE @lines2 if defined($F2IN);
				} else {
					print $BLASTP_PIPE @lines1;
					print $BLASTP_PIPE @lines2 if defined($F2IN);
				}
			} else {

				# otherwise send to rap
				print $RAPSEARCH_PIPE $lines1[0] . $lines1[1];
				print $RAPSEARCH_PIPE $lines2[0] . $lines2[1] if defined($F2IN);
			}

			#
			# send the reads to the reads file to write candidates later
			print $READS_PIPE $lines1[0] . $lines1[1];
			print $READS_PIPE $lines2[0] . $lines2[1] if defined($F2IN);
			@lines1 = ( $newline1, "" );
			@lines2 = ( $newline2, "" );
		}
	}
	close($RAPSEARCH_PIPE);
	close($BOWTIE2_PIPE1);
	close($BOWTIE2_PIPE2) if defined($F2IN);
	close($BLASTX_PIPE);
	close($BLASTP_PIPE);
	close($RAPSEARCH_PIPE);
	close($READS_PIPE);
}

sub cleanup {
	my $self = shift;
	`rm -f $self->{"blastDir"}/$readsCore.tabblastx`;
	`rm -f $self->{"blastDir"}/$readsCore.blastx`;
	`rm -f $self->{"blastDir"}/$readsCore.rapsearch.m8`;
	`rm -f $self->{"blastDir"}/$readsCore.rapsearch.aln`;
	`rm -f $self->{"blastDir"}/rep.faa`;
	`rm -f $self->{"blastDir"}/$blastdb_name`;
}

sub read_marker_lengths {
	my $self = shift;
	foreach my $marker (@markers) {
		$markerLength{$marker} = Phylosift::Utilities::get_marker_length( $self, $marker );
	}
}

=head2 lastal_table

runs lastal with out-of-frame (OOF) detection on a query file (or named pipe)
returns a stream file handle

=cut

sub lastal_table {
	my $self       = shift;
	my $query_file = shift;
	my $lastal_cmd = "$Phylosift::Utilities::lastal -F15 -e300 -f0 $Phylosift::Utilities::marker_dir/replast $query_file |";
	debug "Running $lastal_cmd";
	open( my $hitstream, $lastal_cmd );
	return $hitstream;
}

=head2 blastXoof_table

runs blastx with out-of-frame (OOF) detection on a query file (or named pipe)
returns a stream file handle

=cut

sub blastXoof_table {
	my $self       = shift;
	my $query_file = shift;
	debug "INSIDE tabular OOF blastx\n";
	my $blastxoof_cmd =
	    "$Phylosift::Utilities::blastall -p blastx -i $query_file -e 0.1 -w 20 -b 50000 -v 50000 -d "
	  . Phylosift::Utilities::get_blastp_db( self => $self )
	  . " -m 8 -a "
	  . $self->{"threads"}
	  . " 2> /dev/null |";
	debug "Running $blastxoof_cmd";
	open( my $hitstream, $blastxoof_cmd );
	return $hitstream;
}

=head2 blastXoof_full

=cut

sub blastXoof_full {
	my %args       = @_;
	my $self       = $args{self};
	my $query_file = $args{query};
	debug "INSIDE full OOF blastx\n";
	my $blastxoof_cmd =
	    "$Phylosift::Utilities::blastall -p blastx -i $query_file -e 0.1 -w 20 -b 50 -v 50 -d "
	  . Phylosift::Utilities::get_blastp_db( self => $self ) . " -a "
	  . $self->{"threads"}
	  . " 2> /dev/null |";
	debug "Running $blastxoof_cmd";
	open( my $hitstream, $blastxoof_cmd );
	return $hitstream;
}

=head2 bowtie2

runs bowtie2 on a single or pair of query files (or named pipes)
returns a stream file handle

=cut

sub bowtie2 {
	my %args     = @_;
	my $self     = $args{self};
	my $readtype = $args{readtype};
	debug "INSIDE bowtie2\n";
	my $bowtie2_cmd =
<<<<<<< HEAD
		"$Phylosift::Utilities::bowtie2align -x " . Phylosift::Utilities::get_bowtie2_db(self=>$self) . " --quiet --sam-nohead --sam-nosq --maxins 1000 --mm --local ";
=======
	    "$Phylosift::Utilities::bowtie2align -x "
	  . Phylosift::Utilities::get_bowtie2_db( self => $self )
	  . " --quiet --sam-nohead --sam-nosq --maxins 1000 --local ";
>>>>>>> 28b69ddc
	$bowtie2_cmd .= " -f " if $args{readtype}->{format} eq "fasta";
	if ( $args{readtype}->{paired} ) {
		$bowtie2_cmd .= " -1 $args{reads1} -2 $args{reads2} ";
	} else {
		$bowtie2_cmd .= " -U $args{reads1} ";
	}
	$bowtie2_cmd .= " |";
	debug "Running $bowtie2_cmd";
	open( my $hitstream, $bowtie2_cmd );
	return $hitstream;
}

=head2 translate_frame

=cut

sub translate_frame {
	my %args              = @_;
	my $id                = $args{id};
	my $seq               = $args{seq};
	my $start             = $args{start};
	my $end               = $args{end};
	my $frame             = $args{frame};
	my $marker            = $args{marker};
	my $reverse_translate = $args{reverse_translate};
	my $return_seq        = "";
	my $local_seq         = substr( $seq, $start - 1, $end - $start + 1 );
	my $new_seq           = Bio::LocatableSeq->new( -seq => $local_seq, -id => 'temp' );
	$new_seq = $new_seq->revcom() if ( $frame < 0 );

	if ($reverse_translate) {
		$id = Phylosift::Summarize::treeName($id);
		if ( exists $markerNuc{$marker} ) {
			$markerNuc{$marker} .= ">" . $id . "\n" . $new_seq->seq . "\n";
		} else {
			$markerNuc{$marker} = ">" . $id . "\n" . $new_seq->seq . "\n";
		}
	}
	$return_seq = $new_seq->translate();
	return $return_seq->seq();
}

=head2 executeRap

Launches rapsearch2, returns a stream

=cut

sub executeRap {
	my $self       = shift;
	my $query_file = shift;
	my $rapsearch_cmd = "cd "
	  . $self->{"blastDir"}
	  . "; $Phylosift::Utilities::rapSearch -d "
	  . Phylosift::Utilities::get_rapsearch_db( self => $self )
	  . " -o rapjunk -v 20 -b 20 -e -1 -z "
	  . $self->{"threads"}
	  . " < $query_file | ";
	debug "Running $rapsearch_cmd\n";
	open( my $HITSTREAM, $rapsearch_cmd );
	unlink( $self->{"blastDir"} . "/rapjunk.aln" );
	return $HITSTREAM;
}

=head2 executeBlast

Launches blastp, returns a stream

=cut

sub executeBlast {
	my $self       = shift;
	my $query_file = shift;
	my $db         = Phylosift::Utilities::get_blastp_db();
	debug "INSIDE BLAST\n";
	my $blast_cmd = "$Phylosift::Utilities::blastall $blastp_params -i $query_file -d $db -a " . $self->{"threads"} . " |";
	open( my $BLAST_HITS, $blast_cmd );
	return $BLAST_HITS;
}

=head2 get_hits_contigs

parse the blast file

=cut

sub get_hits_contigs {
	my %args       = @_;
	my $self       = $args{self};
	my $HITSTREAM  = $args{HITSTREAM};
	my $searchtype = $args{searchtype};    # can be blastx or lastal

	# key is a contig name
	# value is an array of arrays, each one has [marker,bit_score,left-end,right-end]
	my %contig_hits;
	my %contig_top_bitscore;
	my $max_hit_overlap = 10;

	# return empty if there is no data
	return \%contig_hits unless defined( fileno $HITSTREAM );
	while (<$HITSTREAM>) {

		# read a blast line
		next if ( $_ =~ /^#/ );
		chomp($_);
		my ( $query, $subject, $two, $three, $four, $five, $query_start, $query_end, $eight, $nine, $ten, $bitScore );
		if ( $searchtype eq "blastx" ) {
			( $query, $subject, $two, $three, $four, $five, $query_start, $query_end, $eight, $nine, $ten, $bitScore ) = split( /\t/, $_ );
		} else {
			my @dat = split( /\t/, $_ );
			$bitScore    = $dat[0];
			$subject     = $dat[1];
			$query       = $dat[6];
			$query_start = $dat[7] + 1;
			$query_end   = $query_start + $dat[8] - 1;
			if ( $dat[9] eq "-" ) {

				# reverse strand match
				$query_start = $dat[10] - $dat[7];
				$query_end   = $query_start - $dat[8] + 1;
			}
		}

		# get the marker name
		my @marker = split( /\_\_/, $subject );    # this is soooo ugly
		my $markerName = $marker[0];

		# running on long reads or an assembly
		# allow each region of a sequence to have a top hit
		# do not allow overlap
		if ( defined( $contig_top_bitscore{$query}{$markerName} ) ) {
			my $i = 0;
			for ( ; $i < @{ $contig_hits{$query} } ; $i++ ) {
				my $prevhitref = $contig_hits{$query}->[$i];
				my @prevhit    = @$prevhitref;

				# is there enough overlap to consider these the same?
				# if so, take the new one if it has higher bitscore
				if (    $prevhit[2] < $prevhit[3]
					 && $query_start < $query_end
					 && $prevhit[2] < $query_end - $max_hit_overlap
					 && $query_start + $max_hit_overlap < $prevhit[3] )
				{

					#					print STDERR "Found overlap $query and $markerName, $query_start:$query_end\n";
					$contig_hits{$query}->[$i] = [ $markerName, $bitScore, $query_start, $query_end ] if ( $bitScore > $prevhit[1] );
					last;
				}

				# now check the same for reverse-strand hits
				if (    $prevhit[2] > $prevhit[3]
					 && $query_start > $query_end
					 && $prevhit[3] < $query_start - $max_hit_overlap
					 && $query_end + $max_hit_overlap < $prevhit[2] )
				{

					#					print STDERR "Found overlap $query and $markerName, $query_start:$query_end\n";
					$contig_hits{$query}->[$i] = [ $markerName, $bitScore, $query_start, $query_end ] if ( $bitScore > $prevhit[1] );
					last;
				}
			}
			if ( $i == @{ $contig_hits{$query} } ) {

				# no overlap was found, include this hit
				my @hitdata = [ $markerName, $bitScore, $query_start, $query_end ];
				push( @{ $contig_hits{$query} }, @hitdata );
			}
		} elsif ( !defined( $contig_top_bitscore{$query}{$markerName} ) ) {
			my @hitdata = [ $markerName, $bitScore, $query_start, $query_end ];
			push( @{ $contig_hits{$query} }, @hitdata );
			$contig_top_bitscore{$query}{$markerName} = $bitScore;
		}
	}
	return \%contig_hits;
}

=head2 get_hits

parse the blast file, return a hash containing hits to reads

=cut

sub get_hits {
	my %args       = @_;
	my $self       = $args{self};
	my $HITSTREAM  = $args{HITSTREAM};
	my $searchtype = $args{searchtype};
	my %markerTopScores;
	my %topScore = ();
	my %contig_hits;

	# return empty if there is no data
	return \%contig_hits unless defined( fileno $HITSTREAM );
	while (<$HITSTREAM>) {
		chomp($_);
		next if ( $_ =~ /^#/ );
		last if ( $_ =~ /^>>>/ );    # rapsearch end signal
		my ( $query, $subject, $two, $three, $four, $five, $query_start, $query_end, $eight, $nine, $ten, $bitScore ) = split( /\t/, $_ );
		if ( !defined($subject) ) {
			debug "Undefined subject $_\n";
		}
		my $markerName = get_marker_name( subject => $subject, search_type => $searchtype );

		#parse once to get the top score for each marker (if isolate is ON, assume best hit comes first)
		if ( $isolateMode == 1 ) {

			# running on a genome assembly, allow only 1 hit per marker (TOP hit)
			if ( !defined( $markerTopScores{$markerName} ) || $markerTopScores{$markerName} < $bitScore ) {
				$markerTopScores{$markerName} = $bitScore;
			}
			my @hitdata = [ $markerName, $bitScore, $query_start, $query_end ];
			if ( !$self->{"besthit"} && $markerTopScores{$markerName} < $bitScore + $bestHitsBitScoreRange ) {
				push( @{ $contig_hits{$query} }, @hitdata );
			} elsif ( $markerTopScores{$markerName} <= $bitScore ) {
				push( @{ $contig_hits{$query} }, @hitdata );
			}
		} else {

			# running on short reads, just do one marker per read
			$topScore{$query} = 0 unless exists $topScore{$query};

			#only keep the top hit
			if ( $topScore{$query} <= $bitScore ) {
				$contig_hits{$query} = [ [ $markerName, $bitScore, $query_start, $query_end ] ];
				$topScore{$query} = $bitScore;
			}    #else do nothing
		}
	}
	close($HITSTREAM);
	return \%contig_hits;
}

sub get_hits_sam {
	my %args      = @_;
	my $self      = $args{self};
	my $HITSTREAM = $args{HITSTREAM};
	my %markerTopScores;
	my %topScore = ();
	my %contig_hits;

	# return empty if there is no data
	return unless defined($HITSTREAM);
	return \%contig_hits unless defined( fileno $HITSTREAM );
	debug "GETHITSAM\n";
	while (<$HITSTREAM>) {

		#		debug "$_";
		next if ( $_ =~ /^\@/ );
		my @fields = split( /\t/, $_ );
		next if $fields[2] eq "*";    # no hit
		my $marker_name = get_marker_name( subject => $fields[2], search_type => "sam" );
		my $query       = $fields[0];
		my $score       = $fields[4];
		my $cigar       = $fields[5];
		my $qlen        = length( $fields[9] );

		# subtract off soft masking from query length (unaligned portion)
		my $query_lend = 0;
		$query_lend += $1 if $cigar =~ /^(\d+)S/;
		$qlen -= $1 if $cigar =~ /^(\d+)S/;
		$qlen -= $1 if $cigar =~ /(\d+)S$/;
		my $hit_seq = substr( $fields[9], $query_lend, $qlen );

		#add the suffixes back onto the query names if reads are paired
		if ( $fields[1] > 128 ) {

			#greater than 128 the read is the second mate
			$query .= "/2";
		} elsif ( $fields[1] < 128 && $fields[1] > 68 ) {

			#greater than 64 the read is the first mate
			$query .= "/1";
		}

		# flip our coordinates if we're in reverse complement
		# and go back to the start
		$query_lend = length( $fields[9] ) - $query_lend if ( $fields[1] & 0x10 );
		$query_lend = $query_lend - $qlen if ( $fields[1] & 0x10 );
		next if $qlen < 30;    # don't trust anything shorter than 30nt

		# running on short reads, just do one marker per read
		$topScore{$query} = 0 unless exists $topScore{$query};

		#only keep the top hit
		if ( $topScore{$query} <= $score ) {
			$contig_hits{$query} = [ [ $marker_name, $score, $query_lend, $query_lend + $qlen - 1, $hit_seq ] ];
			$topScore{$query} = $score;
		}
	}
	close($HITSTREAM);
	return \%contig_hits;
}

=head2 get_marker_name

Extracts a marker gene name from a blast or rapsearch subject sequence name

=cut

sub get_marker_name {
	my %args        = @_;
	my $subject     = $args{subject};
	my $search_type = $args{search_type};
	my $marker_name = "";
	if ( $search_type eq "blast" ) {
		my @marker = split( /\_/, $subject );
		$marker_name = $marker[$#marker];
	} else {
		my @marker = split( /\_\_/, $subject );
		$marker_name = $marker[0];
	}

	#	debug "Using marker name $markerName";
	return $marker_name;
}

=head2 writeCandidates

write out results

=cut

sub writeCandidates {
	my %args          = @_;
	my $self          = $args{self};
	my $contigHitsRef = $args{hitsref};
	my $type       = $args{searchtype} || ""; # search type -- candidate filenames will have this name embedded, enables parallel output from different programs
	my $reads_file = $args{reads};
	my %contig_hits = %$contigHitsRef;
	debug "ReadsFile:  $self->{\"readsFile\"}" . "\n";
	my $seqin = Phylosift::Utilities::open_SeqIO_object( file => $reads_file );

	while ( my $seq = $seqin->next_seq ) {

		# skip this one if there are no hits
		next unless ( exists $contig_hits{ $seq->id } );
		for ( my $i = 0 ; $i < @{ $contig_hits{ $seq->id } } ; $i++ ) {
			my $cur_hit_ref = $contig_hits{ $seq->id }->[$i];
			my @cur_hit     = @$cur_hit_ref;
			my $markerHit   = $cur_hit[0];
			my $start       = $cur_hit[2];
			my $end         = $cur_hit[3];
			( $start, $end ) = ( $end, $start ) if ( $start > $end );    # swap if start bigger than end

			# check to ensure hit covers enough of the marker
			# TODO: make this smarter about boundaries, e.g. allow a smaller fraction to hit
			# if it looks like the query seq goes off the marker boundary
			if ( !defined($markerHit) || !defined( $markerLength{$markerHit} ) ) {
				debug "markerHit is $markerHit\n";
				debug $markerLength{$markerHit} . "\n";
			}
			my $min_len = $markerLength{$markerHit} < $seq->length ? $markerLength{$markerHit} : $seq->length;
			next unless ( ( $end - $start ) / $min_len >= $align_fraction );
			$start -= FLANKING_LENGTH;
			$end += FLANKING_LENGTH;

			# ensure flanking region is a multiple of 3 to avoid breaking frame in DNA
			$start = abs($start) % 3 + 1 if ( $start < 0 );
			my $seqLength = length( $seq->seq );
			$end = $end - ceil( ( $end - $seqLength ) / 3 ) * 3 if ( $end >= $seqLength );
			my $newSeq;
			$newSeq = substr( $seq->seq, $start, $end - $start ) unless $type =~ /\.rna/;
			$newSeq = $cur_hit[4] if $type =~ /\.rna/;

			#if we're working from DNA then need to translate to protein
			if ( $self->{"dna"} && $type !~ /\.rna/ ) {

				# compute the frame as modulo 3 of start site, reverse strand if end < start
				my $frame = $cur_hit[2] % 3 + 1;
				$frame *= -1 if ( $cur_hit[2] > $cur_hit[3] );
				my $seqlen = abs( $cur_hit[2] - $cur_hit[3] ) + 1;

				# check length again in AA units
				$min_len = $markerLength{$markerHit} < $seq->length / 3 ? $markerLength{$markerHit} : $seq->length / 3;
				next unless ( ( $seqlen / 3 ) / $min_len >= $align_fraction );
				if ( $seqlen % 3 == 0 ) {
					$newSeq = translate_frame(
											   id                => $seq->id,
											   seq               => $seq->seq,
											   start             => $start,
											   end               => $end,
											   frame             => $frame,
											   marker            => $markerHit,
											   reverse_translate => $self->{"dna"}
					);
					$newSeq =~ s/\*/X/g;    # bioperl uses * for stop codons but we want to give X to hmmer later
				} else {
					warn "Search type : $type, alignment length not multiple of 3!  FIXME: need to pull frameshift from full blastx\n";
					next;
				}
			}
			$markerHits{$markerHit} = "" unless defined( $markerHits{$markerHit} );
			$markerHits{$markerHit} .= ">" . $seq->id . "\n" . $newSeq . "\n";
		}
	}

	#write the read+ref_seqs for each markers in the list
	foreach my $marker ( keys %markerHits ) {

		#writing the hits to the candidate file
		my $candidate_file = Phylosift::Utilities::get_candidate_file( self => $self, marker => $marker, type => $type );
		open( fileOUT, ">$candidate_file" )
		  or croak " Couldn't open $candidate_file for writing\n";
		print fileOUT $markerHits{$marker};
		close(fileOUT);
		if ( $self->{"dna"} && $type !~ /\.rna/ ) {
			$candidate_file = Phylosift::Utilities::get_candidate_file( self => $self, marker => $marker, type => $type, dna => 1 );
			open( fileOUT, ">$candidate_file" )
			  or croak " Couldn't open $candidate_file for writing\n";
			print fileOUT $markerNuc{$marker} if defined( $markerNuc{$marker} );
			close(fileOUT);
		}
	}
}

=head2 prep_and_clean

=item *

Checks if the directories needed for the blast run and parsing exist
Removes previous blast runs data if they are still in the directories
Generates the blastable database using the marker representatives

=back

=cut

sub prep_and_clean {
	my %args = @_;
	my $self = $args{self};
	debug "prepclean MARKERS @markers\nTESTING\n ";
	`mkdir $self->{"tempDir"}` unless ( -e $self->{"tempDir"} );

	#create a directory for the Reads file being processed.
	`mkdir $self->{"fileDir"}`  unless ( -e $self->{"fileDir"} );
	`mkdir $self->{"blastDir"}` unless ( -e $self->{"blastDir"} );
	return $self;
}

=head1 AUTHOR

Aaron Darling, C<< <aarondarling at ucdavis.edu> >>
Guillaume Jospin, C<< <gjospin at ucdavis.edu> >>

=head1 BUGS

Please report any bugs or feature requests to C<bug-phylosift-phylosift at rt.cpan.org>, or through
the web interface at L<http://rt.cpan.org/NoAuth/ReportBug.html?Queue=Phylosift-Phylosift>.  I will be notified, and then you'll
automatically be notified of progress on your bug as I make changes.




=head1 SUPPORT

You can find documentation for this module with the perldoc command.

    perldoc Phylosift::blast


You can also look for information at:

=over 4

=item * RT: CPAN's request tracker (report bugs here)

L<http://rt.cpan.org/NoAuth/Bugs.html?Dist=Phylosift-Phylosift>

=item * AnnoCPAN: Annotated CPAN documentation

L<http://annocpan.org/dist/Phylosift-Phylosift>

=item * CPAN Ratings

L<http://cpanratings.perl.org/d/Phylosift-Phylosift>

=item * Search CPAN

L<http://search.cpan.org/dist/Phylosift-Phylosift/>

=back


=head1 ACKNOWLEDGEMENTS


=head1 LICENSE AND COPYRIGHT

Copyright 2011 Aaron Darling and Guillaume Jospin.

This program is free software; you can redistribute it and/or modify it
under the terms of either: the GNU General Public License as published
by the Free Software Foundation.

See http://dev.perl.org/licenses/ for more information.


=cut
1;    # End of Phylosift::blast.pm<|MERGE_RESOLUTION|>--- conflicted
+++ resolved
@@ -121,10 +121,6 @@
 	my $bowtie2_r2_pipe;
 	$bowtie2_r2_pipe = $args{dir} . "/bowtie2_r2.pipe" if $args{readtype}->{paired};
 
-<<<<<<< HEAD
-=======
-	#	`mkfifo $rap_pipe`;	# rap doesn't support fifos
->>>>>>> 28b69ddc
 	debug "Making fifos\n";
 	`mkfifo $blastx_pipe`;
 	`mkfifo $bowtie2_r1_pipe`;
@@ -402,13 +398,9 @@
 	my $readtype = $args{readtype};
 	debug "INSIDE bowtie2\n";
 	my $bowtie2_cmd =
-<<<<<<< HEAD
-		"$Phylosift::Utilities::bowtie2align -x " . Phylosift::Utilities::get_bowtie2_db(self=>$self) . " --quiet --sam-nohead --sam-nosq --maxins 1000 --mm --local ";
-=======
 	    "$Phylosift::Utilities::bowtie2align -x "
 	  . Phylosift::Utilities::get_bowtie2_db( self => $self )
-	  . " --quiet --sam-nohead --sam-nosq --maxins 1000 --local ";
->>>>>>> 28b69ddc
+	  . " --quiet --sam-nohead --sam-nosq --maxins 1000 --mm --local ";
 	$bowtie2_cmd .= " -f " if $args{readtype}->{format} eq "fasta";
 	if ( $args{readtype}->{paired} ) {
 		$bowtie2_cmd .= " -1 $args{reads1} -2 $args{reads2} ";
