--- conflicted
+++ resolved
@@ -109,14 +109,7 @@
 sub launch_searches {
 	my %args            = @_;
 	my $self            = $args{self};
-<<<<<<< HEAD
-	my $dir             = $args{dir} // miss("dir");
-=======
 	my $dir             = $args{dir} || miss("dir");
-	my $rap_pipe        = $args{dir} . "/rap.pipe";
-	my $blastx_pipe     = $args{dir} . "/blastx.pipe";
-	my $blastp_pipe     = $args{dir} . "/blastp.pipe";
->>>>>>> 2b417a5c
 	my $bowtie2_r1_pipe = $args{dir} . "/bowtie2_r1.pipe";
 	my $reads_file      = $args{dir} . "/reads.fasta";
 	my $bowtie2_r2_pipe;
@@ -165,7 +158,7 @@
 
 			# write out sequence regions hitting marker genes to candidate files
 			debug "Writing candidates from process $count\n";
-			write_candidates( self => $self, hitsref => $hitsref, searchtype => "$candidate_type", reads => $reads_file );
+			write_candidates( self => $self, hitsref => $hitsref, searchtype => "$candidate_type", reads => $reads_file, process_id => $count );
 			exit 0;
 		} else {
 			croak "couldn't fork: $!\n";
@@ -217,16 +210,9 @@
 	my %args           = @_;
 	my $BOWTIE2_PIPE1  = $args{bowtie2_pipe1} || miss("bowtie2_pipe1");
 	my $BOWTIE2_PIPE2  = $args{bowtie2_pipe2};
-<<<<<<< HEAD
-	my $READS_PIPE     = $args{reads_pipe} // miss("reads_pipe");
-	my $last_array_reference     = $args{lastal_pipes} // miss("lastal_pipes");
+	my $READS_PIPE     = $args{reads_pipe} || miss("reads_pipe");
+	my $last_array_reference     = $args{lastal_pipes} || miss("lastal_pipes");
 	my @LAST_PIPE_ARRAY = @{$last_array_reference};
-=======
-	my $RAPSEARCH_PIPE = $args{rapsearch_pipe} || miss("rapsearch_pipe");
-	my $BLASTX_PIPE    = $args{blastx_pipe} || miss("blastx_pipe");
-	my $BLASTP_PIPE    = $args{blastp_pipe} || miss("blastp_pipe");
-	my $READS_PIPE     = $args{reads_pipe} || miss("reads_pipe");
->>>>>>> 2b417a5c
 	my $F1IN           = Phylosift::Utilities::open_sequence_file( file => $args{file1} );
 	my $F2IN;
 	$F2IN = Phylosift::Utilities::open_sequence_file( file => $args{file2} ) if length( $args{file2} ) > 0;
@@ -324,15 +310,9 @@
 
 sub lastal_table {
 	my %args       = @_;
-<<<<<<< HEAD
-	my $self       = $args{self} // miss("self");
-	my $query_file = $args{query_file} // miss("query_file");
-	my $lastal_cmd = "$Phylosift::Utilities::lastal -F15 -e100 -f0 $Phylosift::Utilities::marker_dir/replast $query_file |";
-=======
 	my $self       = $args{self} || miss("self");
 	my $query_file = $args{query_file} || miss("query_file");
-	my $lastal_cmd = "$Phylosift::Utilities::lastal -F15 -e300 -f0 $Phylosift::Utilities::marker_dir/replast $query_file |";
->>>>>>> 2b417a5c
+	my $lastal_cmd = "$Phylosift::Utilities::lastal -F15 -e75 -f0 $Phylosift::Utilities::marker_dir/replast $query_file |";
 	debug "Running $lastal_cmd";
 	my $HISTREAM = ps_open( $lastal_cmd );
 	return $HISTREAM;
@@ -354,51 +334,6 @@
 	return $HISTREAM;
 }
 
-<<<<<<< HEAD
-=======
-=head2 blastXoof_table
-
-runs blastx with out-of-frame (OOF) detection on a query file (or named pipe)
-returns a stream file handle
-
-=cut
-
-sub blastXoof_table {
-	my %args       = @_;
-	my $self       = $args{self} || miss("self");
-	my $query_file = $args{query_file} || miss("query_file");
-	debug "INSIDE tabular OOF blastx\n";
-	my $blastxoof_cmd =
-	    "$Phylosift::Utilities::blastall -p blastx -i $query_file -e 0.1 -w 20 -b 50000 -v 50000 -d "
-	  . Phylosift::Utilities::get_blastp_db( self => $self )
-	  . " -m 8 -a "
-	  . $self->{"threads"}
-	  . " 2> /dev/null |";
-	debug "Running $blastxoof_cmd";
-	my $HISTREAM = ps_open( $blastxoof_cmd );
-	return $HISTREAM;
-}
-
-=head2 blastXoof_full
-
-=cut
-
-sub blastXoof_full {
-	my %args       = @_;
-	my $self       = $args{self} || miss("self");
-	my $query_file = $args{query} || miss("query_file");
-	debug "INSIDE full OOF blastx\n";
-	my $blastxoof_cmd =
-	    "$Phylosift::Utilities::blastall -p blastx -i $query_file -e 0.1 -w 20 -b 50 -v 50 -d "
-	  . Phylosift::Utilities::get_blastp_db( self => $self ) . " -a "
-	  . $self->{"threads"}
-	  . " 2> /dev/null |";
-	debug "Running $blastxoof_cmd";
-	my $HISTREAM = ps_open( $blastxoof_cmd );
-	return $HISTREAM;
-}
-
->>>>>>> 2b417a5c
 =head2 bowtie2
 
 runs bowtie2 on a single or pair of query files (or named pipes)
@@ -457,49 +392,6 @@
 	return $return_seq->seq();
 }
 
-<<<<<<< HEAD
-=======
-=head2 executeRap
-
-Launches rapsearch2, returns a stream
-
-=cut
-
-sub executeRap {
-	my %args          = @_;
-	my $self          = $args{self} || miss("self");
-	my $query_file    = $args{query_file} || miss("query_file");
-	my $out_file      = $self->{"blastDir"} . "/$readsCore.rapSearch";
-	my $rapsearch_cmd = "cd "
-	  . $self->{"blastDir"}
-	  . "; $Phylosift::Utilities::rapSearch -d "
-	  . Phylosift::Utilities::get_rapsearch_db( self => $self )
-	  . " -o rapjunk -v 20 -b 20 -e -1 -z "
-	  . $self->{"threads"}
-	  . " < $query_file | ";
-	debug "Running $rapsearch_cmd\n";
-	my $HISTREAM = ps_open( $rapsearch_cmd );
-	return $HISTREAM;
-}
-
-=head2 executeBlast
-
-Launches blastp, returns a stream
-
-=cut
-
-sub executeBlast {
-	my %args       = @_;
-	my $self       = $args{self} || miss("self");
-	my $query_file = $args{query_file} || miss("query_file");
-	my $db         = Phylosift::Utilities::get_blastp_db();
-	debug "INSIDE BLAST\n";
-	my $blast_cmd = "$Phylosift::Utilities::blastall $blastp_params -i $query_file -d $db -a " . $self->{"threads"} . " |";
-	my $HISTREAM = ps_open( $blast_cmd );
-	return $HISTREAM;
-}
-
->>>>>>> 2b417a5c
 =head2 get_hits_contigs
 
 parse the blast file
@@ -750,6 +642,7 @@
 	my $contigHitsRef = $args{hitsref} || miss("hitsref");
 	my $type       = $args{searchtype} || ""; # search type -- candidate filenames will have this name embedded, enables parallel output from different programs
 	my $reads_file = $args{reads} || miss("reads");
+	my $process_id = $args{process_id} || miss("process id");
 	my %contig_hits = %$contigHitsRef;
 	my %markerHits;
 	debug "ReadsFile:  $self->{\"readsFile\"}" . "\n";
@@ -824,12 +717,12 @@
 
 		#writing the hits to the candidate file
 		my $candidate_file = Phylosift::Utilities::get_candidate_file( self => $self, marker => $marker, type => $type );
-		my $FILE_OUT = ps_open( ">$candidate_file" );
+		my $FILE_OUT = ps_open( ">$candidate_file".".".$process_id );
 		print $FILE_OUT $markerHits{$marker};
 		close($FILE_OUT);
 		if ( $self->{"dna"} && $type !~ /\.rna/ ) {
 			$candidate_file = Phylosift::Utilities::get_candidate_file( self => $self, marker => $marker, type => $type, dna => 1 );
-			my $FILE_OUT = ps_open(">$candidate_file" );
+			my $FILE_OUT = ps_open(">$candidate_file".".".$process_id );
 			print $FILE_OUT $markerNuc{$marker} if defined( $markerNuc{$marker} );
 			close($FILE_OUT);
 		}
