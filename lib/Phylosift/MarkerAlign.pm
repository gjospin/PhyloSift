package Phylosift::MarkerAlign;
use Cwd;
use warnings;
use strict;
use Getopt::Long;
use Bio::AlignIO;
use Bio::SearchIO;
use Bio::SeqIO;
use List::Util qw(min);
use Carp;
use Phylosift::Phylosift;
use Phylosift::Utilities qw(:all);

=head1 NAME

Phylosift::MarkerAlign - Subroutines to align reads to marker HMMs

=head1 VERSION

Version 0.01

=cut

our $VERSION = '0.01';

=head1 SYNOPSIS

Run HMMalign for a list of families from .candidate files located in $workingDir/PS_temp/Blast_run/


input : Filename containing the marker list


output : An alignment file for each marker listed in the input file

Option : -threaded = #    Runs Hmmalign using multiple processors.


Perhaps a little code snippet.

    use Phylosift::Phylosift;

    my $foo = Phylosift::Phylosift->new();
    ...

=head1 EXPORT

A list of functions that can be exported.  You can delete this section
if you don't export anything, such as for a purely object-oriented module.

=head1 SUBROUTINES/METHODS

=head2 MarkerAlign

=cut

my $minAlignedResidues = 20;

sub MarkerAlign {
    my %args=@_;
	my $self       = $args{self};
	my $markersRef = $args{marker_reference};
	my @allmarkers = @{$markersRef};
	debug "beforeDirprepClean @{$markersRef}\n";
	directoryPrepAndClean(self=> $self,marker_reference=> $markersRef );
	debug "AFTERdirprepclean @{$markersRef}\n";
	my $index = -1;
	markerPrepAndRun( self=>$self, marker_reference=>$markersRef );
	debug "after HMMSEARCH PARSE\n";
	alignAndMask( self=>$self, marker_reference=>$markersRef );
	debug "AFTER ALIGN and MASK\n";

	# produce a concatenate alignment for the base marker package
	unless($self->{"extended"}){
		my @markeralignments = getPMPROKMarkerAlignmentFiles( self=>$self, marker_reference=>\@allmarkers );
		my $outputFastaAA = $self->{"alignDir"} . "/" . Phylosift::Utilities::get_aligner_output_fasta_AA(marker=>"concat");
		Phylosift::Utilities::concatenate_alignments( self=>$self, output_fasta=>$outputFastaAA, output_bayes=>$self->{"alignDir"} . "/mrbayes.nex", gap_multiplier=>1,alignments=> @markeralignments );
		# now concatenate any DNA alignments
		for ( my $i = 0 ; $i < @markeralignments ; $i++ ) {
			$markeralignments[$i] =~ s/trim.fasta/trim.fna.fasta/g;
			splice @markeralignments, $i--, 1 unless( -f $markeralignments[$i]);
		}
		my $outputFastaDNA = $self->{"alignDir"} . "/" . Phylosift::Utilities::get_aligner_output_fasta_DNA(marker=>"concat");
		Phylosift::Utilities::concatenate_alignments(self=> $self, output_fasta=>$outputFastaDNA, output_bayes=>$self->{"alignDir"} . "/mrbayes-dna.nex", gap_multiplier=>3, alignments=>@markeralignments );
		debug "AFTER concatenateALI\n";
	}
	return $self;
}

=head2 directoryPrepAndClean

=cut

sub directoryPrepAndClean {
    my %args = @_;
	my $self    = $args{self};
	my $markRef = $args{marker_reference};
	`mkdir -p $self->{"tempDir"}`;

	#create a directory for the Reads file being processed.
	`mkdir -p $self->{"fileDir"}`;
	`mkdir -p $self->{"alignDir"}`;
	for ( my $index = 0 ; $index < @{$markRef} ; $index++ ) {
		my $marker = ${$markRef}[$index];
		my $candidate_file = Phylosift::Utilities::get_candidate_file(self=>$self,marker=>$marker,type=>"");
		if ( -z $candidate_file ) {
			warn "WARNING : the candidate file for $marker is empty\n";
			splice @{$markRef}, $index--, 1;
			next;
		}
	}
	return $self;
}
my @search_types = ( "", ".blastx", ".blastp", ".rap", ".blast" );

=cut

=head2 markerPrepAndRun

=cut

sub markerPrepAndRun {
    my %args = @_;
	my $self    = $args{self};
	my $markRef = $args{marker_reference};
	debug "ALIGNDIR : " . $self->{"alignDir"} . "\n";
	foreach my $marker ( @{$markRef} ) {
		next unless Phylosift::Utilities::is_protein_marker( marker => $marker );
		my $hmm_file = Phylosift::Utilities::get_marker_hmm_file(self=> $self, marker=>$marker, loc=>1 );
		my $stockholm_file = Phylosift::Utilities::get_marker_stockholm_file( self=>$self,marker=> $marker );
		unless ( -e $hmm_file && -e $stockholm_file ) {
			my $trimfinalFile = Phylosift::Utilities::get_trimfinal_marker_file( self=>$self, marker=>$marker );

			#converting the marker's reference alignments from Fasta to Stockholm (required by Hmmer3)
			Phylosift::Utilities::fasta2stockholm(fasta=> "$trimfinalFile",output=> $stockholm_file );

			#build the Hmm for the marker using Hmmer3
			if ( !-e $hmm_file ) {
				`$Phylosift::Utilities::hmmbuild $hmm_file $stockholm_file`;
			}
		}
		my $new_candidate = Phylosift::Utilities::get_candidate_file(self=>$self,marker=>$marker,type=>"",new=>1);
		unlink($new_candidate);
		foreach my $type (@search_types) {
			my $candidate = Phylosift::Utilities::get_candidate_file(self=>$self,marker=>$marker,type=>$type);
			next unless -e $candidate;
			
			my $fifo_out = $self->{"alignDir"}."/".Phylosift::Utilities::get_marker_basename(marker=>$marker).".tmpout.fifo";
			`mkfifo $fifo_out`;
			system("$Phylosift::Utilities::hmmsearch -E 10 --cpu ".$self->{"threads"}." --max --tblout $fifo_out $hmm_file $candidate > /dev/null &");
			open(my $HMMSEARCH, $fifo_out);
			hmmsearch_parse(self=>$self, marker=>$marker, type=>$type, HMMSEARCH=>$HMMSEARCH);
			unlink( $fifo_out );
		}
	}
	return $self;
}

=head2 hmmsearchParse

=cut

sub hmmsearch_parse {
	my %args = @_;
	my $self = $args{self};
	my $marker = $args{marker};
	my $type = $args{type};
	my $HMMSEARCH = $args{HMMSEARCH};

	my %hmmHits   = ();
	my %hmmScores = ();
	my $countHits = 0;
	while (<$HMMSEARCH>) {
		chomp($_);
		if ( $_ =~ m/^(\S+)\s+-\s+(\S+)\s+-\s+(\S+)\s+(\S+)/ ) {
			$countHits++;
			my $hitname     = $1;
			my $basehitname = $1;
			my $hitscore    = $4;
			if ( !defined( $hmmScores{$basehitname} ) || $hmmScores{$basehitname} < $hitscore ) {
				$hmmScores{$basehitname} = $hitscore;
				$hmmHits{$basehitname}   = $hitname;
			}
		}
	}
	

	my $new_candidate = Phylosift::Utilities::get_candidate_file(self=>$self,marker=>$marker,type=>"",new=>1);
	$new_candidate = ">".$new_candidate if -f $new_candidate; # append if the file already exists
	$new_candidate = ">".$new_candidate; # otherwise make a new one
	open( NEWCANDIDATE, $new_candidate ) || croak "Unable to write $new_candidate\n";
	my $candidate = Phylosift::Utilities::get_candidate_file(self=>$self,marker=>$marker,type=>$type);
	my $seqin = Phylosift::Utilities::open_SeqIO_object(file=>$candidate);
	while ( my $sequence = $seqin->next_seq ) {
		my $baseid = $sequence->id;
		if ( exists $hmmHits{$baseid} && $hmmHits{$baseid} eq $sequence->id ) {
			print NEWCANDIDATE ">" . $sequence->id . "\n" . $sequence->seq . "\n";
		}
	}
	close(NEWCANDIDATE);
}

=head2 writeAlignedSeq

=cut

sub writeAlignedSeq {
    my %args = @_;
	my $self        = $args{self};
	my $OUTPUT      = $args{output};
	my $UNMASKEDOUT = $args{unmasked_out};
	my $prev_name   = $args{prev_name};
	my $prev_seq    = $args{prev_seq};
	my $seq_count   = $args{seq_count};
	my $orig_seq    = $prev_seq;
	$prev_seq =~ s/[a-z]//g;    # lowercase chars didnt align to model
	$prev_seq =~ s/\.//g;       # shouldnt be any dots
	                            #skip paralogs if we don't want them
	return if $seq_count > 0 && $self->{"besthit"};
	my $aligned_count = 0;
	$aligned_count++ while $prev_seq =~ m/[A-Z]/g;
	return if $aligned_count < $minAlignedResidues;

	#substitute all the non letter or number characters into _ in the IDs to avoid parsing issues in tree viewing programs or others
	$prev_name = Phylosift::Summarize::treeName($prev_name);

	#add a paralog ID if we're running in isolate mode and more than one good hit
	$prev_name .= "_p$seq_count" if $seq_count > 0 && $self->{"isolate"};

	#print the new trimmed alignment
	print $OUTPUT ">$prev_name\n$prev_seq\n" if defined($OUTPUT);
	print $UNMASKEDOUT ">$prev_name\n$orig_seq\n" if defined($UNMASKEDOUT);
}
use constant CODONSIZE => 3;
my $GAP      = '-';
my $CODONGAP = $GAP x CODONSIZE;

=head2 aa_to_dna_aln
Function based on BioPerl's aa_to_dna_aln. This one has been modified to preserve . characters and upper/lower casing of the protein
sequence during reverse translation. Needed to mask out HMM aligned sequences.
=cut

sub aa_to_dna_aln {
    my %args = @_;
	my ( $aln, $dnaseqs ) = ($args{aln},$args{dna_seqs});
	unless (    defined $aln
			 && ref($aln)
			 && $aln->isa('Bio::Align::AlignI') )
	{
		croak(
'Must provide a valid Bio::Align::AlignI object as the first argument to aa_to_dna_aln, see the documentation for proper usage and the method signature' );
	}
	my $alnlen   = $aln->length;
	my $dnaalign = Bio::SimpleAlign->new();
	foreach my $seq ( $aln->each_seq ) {
		my $aa_seqstr    = $seq->seq();
		my $id           = $seq->display_id;
		my $dnaseq       = $dnaseqs->{$id} || $aln->throw( "cannot find " . $seq->display_id );
		my $start_offset = ( $seq->start - 1 ) * CODONSIZE;
		$dnaseq = $dnaseq->seq();
		my $dnalen = $dnaseqs->{$id}->length;
		my $nt_seqstr;
		my $j = 0;

		for ( my $i = 0 ; $i < $alnlen ; $i++ ) {
			my $char = substr( $aa_seqstr, $i + $start_offset, 1 );
			if ( $char eq $GAP ) {
				$nt_seqstr .= $CODONGAP;
			} elsif ( $char eq "." ) {
				$nt_seqstr .= "...";
			} else {
				if(length $dnaseq >= $j + CODONSIZE){
					if ( $char eq uc($char) ) {
						$nt_seqstr .= uc( substr( $dnaseq, $j, CODONSIZE ) );
					} else {
						$nt_seqstr .= lc( substr( $dnaseq, $j, CODONSIZE ) );
					}
				}
				$j += CODONSIZE;
			}
		}
		$nt_seqstr .= $GAP x ( ( $alnlen * 3 ) - length($nt_seqstr) );
		my $newdna = Bio::LocatableSeq->new(
											 -display_id    => $id,
											 -alphabet      => 'dna',
											 -start         => 1,
											 -end           => $j,
											 -strand        => 1,
											 -seq           => $nt_seqstr,
											 -nowarnonempty => 1
		);
		$dnaalign->add_seq($newdna);
	}
	return $dnaalign;
}

=head2 alignAndMask

=cut 

sub alignAndMask {
    my %args = @_;
    my $self             = $args{self};
	my $markRef          = $args{marker_reference};
	for ( my $index = 0 ; $index < @{$markRef} ; $index++ ) {
		my $marker         = ${$markRef}[$index];
		my $refcount       = 0;
		my $stockholm_file = Phylosift::Utilities::get_marker_stockholm_file( self=>$self,marker=> $marker );
		my $hmmalign       = "";
		my $cmalign        = "";
		if ( Phylosift::Utilities::is_protein_marker( marker => $marker ) ) {
			my $new_candidate = Phylosift::Utilities::get_candidate_file(self=>$self,marker=>$marker,type=>"",new=>1);
			next unless -e $new_candidate && -s $new_candidate > 0;
			my $hmm_file = Phylosift::Utilities::get_marker_hmm_file(self=> $self, marker=>$marker, loc=>1 );
			open( HMM, $hmm_file );
			while ( my $line = <HMM> ) {
				if ( $line =~ /NSEQ\s+(\d+)/ ) {
					$refcount = $1;
					last;
				}
			}

			# Align the hits to the reference alignment using Hmmer3
			# pipe in the aligned sequences, trim them further, and write them back out
			$hmmalign =
			    "$Phylosift::Utilities::hmmalign --outformat afa --mapali "
			  . $stockholm_file
			  . " $hmm_file $new_candidate |";
		} else {
			debug "Setting up cmalign for marker $marker\n";
			my $candidate = Phylosift::Utilities::get_candidate_file(self=>$self,marker=>$marker,type=>".rna");
			next unless ( -e $candidate );
<<<<<<< HEAD
			# FIXME: short sequences need -l for local alignment, long seqs do not
=======
			$refcount = Phylosift::Utilities::get_count_from_reps(self=> $self,marker=> $marker );

>>>>>>> 64fcd217
			#if the marker is rna, use infernal instead of hmmalign
#			$cmalign =
#			    "$Phylosift::Utilities::cmalign -q -l --dna "  # use -l for short sequences
			$cmalign =
<<<<<<< HEAD
			    "$Phylosift::Utilities::cmalign -q --dna "
			  . Phylosift::Utilities::get_marker_cm_file( $self, $marker ) . " $candidate | ";
=======
			    "$Phylosift::Utilities::cmalign -q -l --dna "
			  . Phylosift::Utilities::get_marker_cm_file( self=>$self, marker=>$marker ) . " $candidate | ";
>>>>>>> 64fcd217
		}
		my $outputFastaAA  = $self->{"alignDir"} . "/" . Phylosift::Utilities::get_aligner_output_fasta_AA(marker=>$marker);
		my $outputFastaDNA = $self->{"alignDir"} . "/" . Phylosift::Utilities::get_aligner_output_fasta_DNA(marker=>$marker);
		my $mbname = Phylosift::Utilities::get_marker_basename(marker=>$marker);
		open( my $aliout, ">" . $outputFastaAA ) or die "Couldn't open $outputFastaAA for writing\n";
		my $updatedout;
		my $prev_seq;
		my $prev_name;
		my $seqCount = 0;
		my @lines;

		if ( Phylosift::Utilities::is_protein_marker( marker => $marker ) ) {
			open( HMMALIGN, $hmmalign );
			@lines = <HMMALIGN>;
		} else {
			debug "Running $cmalign\n";
			open( my $CMALIGN, $cmalign );
			my $sto = Phylosift::Utilities::stockholm2fasta( in => $CMALIGN );
			@lines = split( /\n/, $sto );
			$refcount = 0;
		}
		open( my $UNMASKEDOUT, ">" . $self->{"alignDir"} . "/$mbname.unmasked" );
		my $null;
		foreach my $line (@lines) {
			chomp $line;
			if ( $line =~ /^>(.+)/ ) {
				my $new_name = $1;
				if ( Phylosift::Utilities::is_protein_marker( marker => $marker ) ) {
					writeAlignedSeq( self=>$self, update=>$updatedout, unmasked_out=>$null, prev_name=>$prev_name, prev_seq=>$prev_seq, seq_count=>0 ) if $seqCount <= $refcount && $seqCount > 0;
					writeAlignedSeq( self=>$self, update=>$aliout,unmasked_out=> $UNMASKEDOUT,prev_name=> $prev_name, prev_seq=>$prev_seq, seq_count=>$seqCount - $refcount - 1) if $seqCount > $refcount;
				} else {
<<<<<<< HEAD
					writeAlignedSeq( $self, $aliout, $UNMASKEDOUT, $prev_name, $prev_seq, $seqCount - 1 ) if $seqCount > 0;
=======
					writeAlignedSeq( self=>$self,update=> $aliout, unmasked_out=>$UNMASKEDOUT, prev_name=>$prev_name,prev_seq=> $prev_seq,seq_count=> $seqCount ) if $seqCount > 0;
>>>>>>> 64fcd217
				}
				$seqCount++;
				$prev_name = $new_name;
				$prev_seq  = "";
			} else {
				$prev_seq .= $line;
			}
		}
		if ( Phylosift::Utilities::is_protein_marker( marker => $marker ) ) {
			writeAlignedSeq( self=>$self,update=> $updatedout,unmasked_out=> $null,prev_name=> $prev_name, prev_seq=>$prev_seq, seq_count=>0 ) if $seqCount <= $refcount;
			writeAlignedSeq( self=>$self, update=>$aliout, unmasked_out=>    $UNMASKEDOUT, prev_name=>$prev_name, prv_seq=>$prev_seq,seq_count=> $seqCount - $refcount - 1) if $seqCount > $refcount;
		} else {
<<<<<<< HEAD
			writeAlignedSeq( $self, $aliout, $UNMASKEDOUT, $prev_name, $prev_seq, $seqCount - 1 );
=======
			writeAlignedSeq( self=>$self,update=> $aliout, unmasked_out=>$UNMASKEDOUT, prev_name=>$prev_name,prev_seq=> $prev_seq,seq_count=> $seqCount );
>>>>>>> 64fcd217
		}
		$seqCount -= $refcount;
		close $UNMASKEDOUT;

		# do we need to output a nucleotide alignment in addition to the AA alignment?
		
		foreach my $type (@search_types) {
			if ( -e $self->{"blastDir"} . "/$marker$type.candidate.ffn" && -e $outputFastaAA ) {
	
				#if it exists read the reference nucleotide sequences for the candidates
				my %referenceNuc = ();
				open( REFSEQSIN, $self->{"blastDir"} . "/$marker$type.candidate.ffn" )
				  or die "Couldn't open " . $self->{"alignDir"} . "/$marker$type.candidate.ffn for reading\n";
				my $currID  = "";
				my $currSeq = "";
				while ( my $line = <REFSEQSIN> ) {
					chomp($line);
					if ( $line =~ m/^>(.*)/ ) {
						$currID = $1;
					} else {
						my $tempseq = Bio::PrimarySeq->new( -seq => $line, -id => $currID, -nowarnonempty => 1 );
						$referenceNuc{$currID} = $tempseq;
					}
				}
				close(REFSEQSIN);
				open( ALITRANSOUT, ">" . $outputFastaDNA ) or die "Couldn't open " . $outputFastaDNA / " for writing\n";
				my $aa_ali = new Bio::AlignIO( -file => $self->{"alignDir"} . "/$marker.unmasked", -format => 'fasta' );
				if ( my $aln = $aa_ali->next_aln() ) {
					my $dna_ali = &aa_to_dna_aln( aln=>$aln, dna_seqs=>\%referenceNuc );
					foreach my $seq ( $dna_ali->each_seq() ) {
						my $cleanseq = $seq->seq;
						$cleanseq =~ s/\.//g;
						$cleanseq =~ s/[a-z]//g;
						print ALITRANSOUT ">" . $seq->id . "\n" . $cleanseq . "\n";
					}
				}
				close(ALITRANSOUT);
			}
		}

		#checking if sequences were written to the marker alignment file
		if ( $seqCount == 0 ) {

			#removing the marker from the list if no sequences were added to the alignment file
			warn "Masking or hmmsearch thresholds failed, removing $marker from the list\n";
			splice @{$markRef}, $index--, 1;
		}
	}
}

sub getPMPROKMarkerAlignmentFiles {
    my %args = @_;
	my $self             = $args{self};
	my $markRef          = $args{marker_reference};
	my @markeralignments = ();
	foreach my $marker ( @{$markRef} ) {
		next unless $marker =~ /PMPROK/;
		push( @markeralignments, $self->{"alignDir"} . "/" . Phylosift::Utilities::get_aligner_output_fasta_AA(marker=>$marker) );
	}
	return @markeralignments;
}

=head1 AUTHOR

Aaron Darling, C<< <aarondarling at ucdavis.edu> >>
Guillaume Jospin, C<< <gjospin at ucdavis.edu> >>

=head1 BUGS

Please report any bugs or feature requests to C<bug-phylosift-phylosift at rt.cpan.org>, or through
the web interface at L<http://rt.cpan.org/NoAuth/ReportBug.html?Queue=Phylosift-Phylosift>.  I will be notified, and then you'll
automatically be notified of progress on your bug as I make changes.




=head1 SUPPORT

You can find documentation for this module with the perldoc command.

    perldoc Phylosift::Phylosift


You can also look for information at:

=over 4

=item * RT: CPAN's request tracker (report bugs here)

L<http://rt.cpan.org/NoAuth/Bugs.html?Dist=Phylosift-Phylosift>

=item * AnnoCPAN: Annotated CPAN documentation

L<http://annocpan.org/dist/Phylosift-Phylosift>

=item * CPAN Ratings

L<http://cpanratings.perl.org/d/Phylosift-Phylosift>

=item * Search CPAN

L<http://search.cpan.org/dist/Phylosift-Phylosift/>

=back


=head1 ACKNOWLEDGEMENTS


=head1 LICENSE AND COPYRIGHT

Copyright 2011 Aaron Darling and Guillaume Jospin.

This program is free software; you can redistribute it and/or modify it
under the terms of either: the GNU General Public License as published
by the Free Software Foundation.

See http://dev.perl.org/licenses/ for more information.


=cut

1;    # End of Phylosift::MarkerAlign.pm<|MERGE_RESOLUTION|>--- conflicted
+++ resolved
@@ -330,23 +330,10 @@
 			debug "Setting up cmalign for marker $marker\n";
 			my $candidate = Phylosift::Utilities::get_candidate_file(self=>$self,marker=>$marker,type=>".rna");
 			next unless ( -e $candidate );
-<<<<<<< HEAD
-			# FIXME: short sequences need -l for local alignment, long seqs do not
-=======
-			$refcount = Phylosift::Utilities::get_count_from_reps(self=> $self,marker=> $marker );
-
->>>>>>> 64fcd217
 			#if the marker is rna, use infernal instead of hmmalign
-#			$cmalign =
-#			    "$Phylosift::Utilities::cmalign -q -l --dna "  # use -l for short sequences
 			$cmalign =
-<<<<<<< HEAD
-			    "$Phylosift::Utilities::cmalign -q --dna "
-			  . Phylosift::Utilities::get_marker_cm_file( $self, $marker ) . " $candidate | ";
-=======
 			    "$Phylosift::Utilities::cmalign -q -l --dna "
 			  . Phylosift::Utilities::get_marker_cm_file( self=>$self, marker=>$marker ) . " $candidate | ";
->>>>>>> 64fcd217
 		}
 		my $outputFastaAA  = $self->{"alignDir"} . "/" . Phylosift::Utilities::get_aligner_output_fasta_AA(marker=>$marker);
 		my $outputFastaDNA = $self->{"alignDir"} . "/" . Phylosift::Utilities::get_aligner_output_fasta_DNA(marker=>$marker);
@@ -378,11 +365,7 @@
 					writeAlignedSeq( self=>$self, update=>$updatedout, unmasked_out=>$null, prev_name=>$prev_name, prev_seq=>$prev_seq, seq_count=>0 ) if $seqCount <= $refcount && $seqCount > 0;
 					writeAlignedSeq( self=>$self, update=>$aliout,unmasked_out=> $UNMASKEDOUT,prev_name=> $prev_name, prev_seq=>$prev_seq, seq_count=>$seqCount - $refcount - 1) if $seqCount > $refcount;
 				} else {
-<<<<<<< HEAD
-					writeAlignedSeq( $self, $aliout, $UNMASKEDOUT, $prev_name, $prev_seq, $seqCount - 1 ) if $seqCount > 0;
-=======
-					writeAlignedSeq( self=>$self,update=> $aliout, unmasked_out=>$UNMASKEDOUT, prev_name=>$prev_name,prev_seq=> $prev_seq,seq_count=> $seqCount ) if $seqCount > 0;
->>>>>>> 64fcd217
+					writeAlignedSeq( self=>$self,update=> $aliout, unmasked_out=>$UNMASKEDOUT, prev_name=>$prev_name,prev_seq=> $prev_seq,seq_count=> $seqCount - 1) if $seqCount > 0;
 				}
 				$seqCount++;
 				$prev_name = $new_name;
@@ -393,13 +376,9 @@
 		}
 		if ( Phylosift::Utilities::is_protein_marker( marker => $marker ) ) {
 			writeAlignedSeq( self=>$self,update=> $updatedout,unmasked_out=> $null,prev_name=> $prev_name, prev_seq=>$prev_seq, seq_count=>0 ) if $seqCount <= $refcount;
-			writeAlignedSeq( self=>$self, update=>$aliout, unmasked_out=>    $UNMASKEDOUT, prev_name=>$prev_name, prv_seq=>$prev_seq,seq_count=> $seqCount - $refcount - 1) if $seqCount > $refcount;
+			writeAlignedSeq( self=>$self, update=>$aliout, unmasked_out=>    $UNMASKEDOUT, prev_name=>$prev_name, prev_seq=>$prev_seq,seq_count=> $seqCount - $refcount - 1) if $seqCount > $refcount;
 		} else {
-<<<<<<< HEAD
-			writeAlignedSeq( $self, $aliout, $UNMASKEDOUT, $prev_name, $prev_seq, $seqCount - 1 );
-=======
-			writeAlignedSeq( self=>$self,update=> $aliout, unmasked_out=>$UNMASKEDOUT, prev_name=>$prev_name,prev_seq=> $prev_seq,seq_count=> $seqCount );
->>>>>>> 64fcd217
+			writeAlignedSeq( self=>$self,update=> $aliout, unmasked_out=>$UNMASKEDOUT, prev_name=>$prev_name,prev_seq=> $prev_seq,seq_count=> $seqCount - 1);
 		}
 		$seqCount -= $refcount;
 		close $UNMASKEDOUT;
