package Phylosift::MarkerAlign;
use Cwd;
use warnings;
use strict;
use Getopt::Long;
use Bio::AlignIO;
use Bio::SearchIO;
use Bio::SeqIO;
use List::Util qw(min);
use Carp;
use Phylosift::Phylosift;
use Phylosift::Utilities qw(:all);

=head1 NAME

Phylosift::MarkerAlign - Subroutines to align reads to marker HMMs

=head1 VERSION

Version 0.01

=cut

our $VERSION = '0.01';

=head1 SYNOPSIS

Run HMMalign for a list of families from .candidate files located in $workingDir/PS_temp/Blast_run/


input : Filename containing the marker list


output : An alignment file for each marker listed in the input file

Option : -threaded = #    Runs Hmmalign using multiple processors.


Perhaps a little code snippet.

    use Phylosift::Phylosift;

    my $foo = Phylosift::Phylosift->new();
    ...

=head1 EXPORT

A list of functions that can be exported.  You can delete this section
if you don't export anything, such as for a purely object-oriented module.

=head1 SUBROUTINES/METHODS

=head2 MarkerAlign

=cut

my $minAlignedResidues = 20;
my $reverseTranslate;

sub MarkerAlign {
	my $self       = shift;
	my $markersRef = shift;
	my @allmarkers = @{$markersRef};
	$reverseTranslate = $self->{"reverseTranslate"};
	debug "beforeDirprepClean @{$markersRef}\n";
	directoryPrepAndClean( $self, $markersRef );
	debug "AFTERdirprepclean @{$markersRef}\n";
	my $index = -1;
	markerPrepAndRun( $self, $markersRef );
	debug "after HMMSEARCH PARSE\n";
	alignAndMask( $self, $reverseTranslate, $markersRef );
	debug "AFTER ALIGN and MASK\n";

	# produce a concatenate alignment for the base marker package
	unless($self->{"extended"}){
		my @markeralignments = getPMPROKMarkerAlignmentFiles( $self, \@allmarkers );
		my $outputFastaAA = $self->{"alignDir"} . "/" . Phylosift::Utilities::getAlignerOutputFastaAA("concat");
		Phylosift::Utilities::concatenateAlignments( $self, $outputFastaAA, $self->{"alignDir"} . "/mrbayes.nex", 1, @markeralignments );
		if ( $self->{"dna"} ) {
			for ( my $i = 0 ; $i < @markeralignments ; $i++ ) {
				$markeralignments[$i] =~ s/trim.fasta/trim.fna.fasta/g;
			}
			my $outputFastaDNA = $self->{"alignDir"} . "/" . Phylosift::Utilities::getAlignerOutputFastaDNA("concat");
			Phylosift::Utilities::concatenateAlignments( $self, $outputFastaDNA, $self->{"alignDir"} . "/mrbayes-dna.nex", 3, @markeralignments );
		}
		debug "AFTER concatenateALI\n";
	}
	return $self;
}

=head2 directoryPrepAndClean

=cut

sub directoryPrepAndClean {
	my $self    = shift;
	my $markRef = shift;
	`mkdir -p $self->{"tempDir"}`;

	#create a directory for the Reads file being processed.
	`mkdir -p $self->{"fileDir"}`;
	`mkdir -p $self->{"alignDir"}`;
	for ( my $index = 0 ; $index < @{$markRef} ; $index++ ) {
		my $marker = ${$markRef}[$index];
		my $candidate_file = Phylosift::Utilities::get_candidate_file(self=>$self,marker=>$marker,type=>"");
		if ( -z $candidate_file ) {
			warn "WARNING : the candidate file for $marker is empty\n";
			splice @{$markRef}, $index--, 1;
			next;
		}
	}
	return $self;
}
my @search_types = ( "", ".1", ".3", ".rap", ".blast" );

=cut

=head2 markerPrepAndRun

=cut

sub markerPrepAndRun {
	my $self    = shift;
	my $markRef = shift;
	debug "ALIGNDIR : " . $self->{"alignDir"} . "\n";
	foreach my $marker ( @{$markRef} ) {
		next unless Phylosift::Utilities::is_protein_marker( marker => $marker );
		my $hmm_file = Phylosift::Utilities::get_marker_hmm_file( $self, $marker, 1 );
		my $stockholm_file = Phylosift::Utilities::get_marker_stockholm_file( $self, $marker );
		unless ( -e $hmm_file && -e $stockholm_file ) {
			my $trimfinalFile = Phylosift::Utilities::getTrimfinalMarkerFile( $self, $marker );

			#converting the marker's reference alignments from Fasta to Stockholm (required by Hmmer3)
<<<<<<< HEAD
			Phylosift::Utilities::fasta2stockholm( "$trimfinalFile", $stockholm_file );
=======
			Phylosift::Utilities::fasta2stockholm( "$Phylosift::Utilities::marker_dir/$trimfinalFile", $stockholm_file );
>>>>>>> 5a36d400

			#build the Hmm for the marker using Hmmer3
			if ( !-e $hmm_file ) {
				`$Phylosift::Utilities::hmmbuild $hmm_file $stockholm_file`;
			}
		}
		my $new_candidate = Phylosift::Utilities::get_candidate_file(self=>$self,marker=>$marker,type=>"",new=>1);
		unlink($new_candidate);
		foreach my $type (@search_types) {
			my $candidate = Phylosift::Utilities::get_candidate_file(self=>$self,marker=>$marker,type=>$type);
			next unless -e $candidate;
			
			my $fifo_out = $self->{"alignDir"}."/".Phylosift::Utilities::get_marker_basename(marker=>$marker).".tmpout.fifo";
			`mkfifo $fifo_out`;
			system("$Phylosift::Utilities::hmmsearch -E 10 --cpu ".$self->{"threads"}." --max --tblout $fifo_out $hmm_file $candidate > /dev/null &");
			open(my $HMMSEARCH, $fifo_out);
			hmmsearch_parse(self=>$self, marker=>$marker, type=>$type, HMMSEARCH=>$HMMSEARCH);
			unlink( $fifo_out );
		}
	}
	return $self;
}

=head2 hmmsearchParse

=cut

sub hmmsearch_parse {
	my %args = @_;
	my $self = $args{self};
	my $marker = $args{marker};
	my $type = $args{type};
	my $HMMSEARCH = $args{HMMSEARCH};

	my %hmmHits   = ();
	my %hmmScores = ();
	my $countHits = 0;
	while (<$HMMSEARCH>) {
		chomp($_);
		if ( $_ =~ m/^(\S+)\s+-\s+(\S+)\s+-\s+(\S+)\s+(\S+)/ ) {
			$countHits++;
			my $hitname     = $1;
			my $basehitname = $1;
			my $hitscore    = $4;
			if ( !defined( $hmmScores{$basehitname} ) || $hmmScores{$basehitname} < $hitscore ) {
				$hmmScores{$basehitname} = $hitscore;
				$hmmHits{$basehitname}   = $hitname;
			}
		}
<<<<<<< HEAD
	}
	

	my $new_candidate = Phylosift::Utilities::get_candidate_file(self=>$self,marker=>$marker,type=>"",new=>1);
	$new_candidate = ">".$new_candidate if -f $new_candidate; # append if the file already exists
	$new_candidate = ">".$new_candidate; # otherwise make a new one
	open( NEWCANDIDATE, $new_candidate ) || croak "Unable to write $new_candidate\n";
	my $candidate = Phylosift::Utilities::get_candidate_file(self=>$self,marker=>$marker,type=>$type);
	my $seqin = new Bio::SeqIO( '-file' => $candidate );
	while ( my $sequence = $seqin->next_seq ) {
		my $baseid = $sequence->id;
		if ( exists $hmmHits{$baseid} && $hmmHits{$baseid} eq $sequence->id ) {
			print NEWCANDIDATE ">" . $sequence->id . "\n" . $sequence->seq . "\n";
=======
		close(TBLOUTIN);

		# added a check if the hmmsearch found hits to prevent the masking and aligning from failing
		if ( $countHits == 0 ) {
			warn "WARNING : The hmmsearch for $marker found 0 hits, removing marker from the list to process\n";
			splice @{$markRef}, $index--, 1;
			next;
		}
		open( NEWCANDIDATE, ">" . $self->{"alignDir"} . "/$marker.newCandidate" );
		foreach my $type (@search_types) {
			my $candidate = $self->{"blastDir"} . "/$marker$type.candidate";
			next unless -e $candidate;
			my $seqin = Phylosift::Utilities::open_SeqIO_object(file=>$candidate);
			while ( my $sequence = $seqin->next_seq ) {
				my $baseid = $sequence->id;
				if ( exists $hmmHits{$baseid} && $hmmHits{$baseid} eq $sequence->id ) {
					print NEWCANDIDATE ">" . $sequence->id . "\n" . $sequence->seq . "\n";
				}
			}
>>>>>>> 5a36d400
		}
	}
	close(NEWCANDIDATE);
}

=head2 writeAlignedSeq

=cut

sub writeAlignedSeq {
	my $self        = shift;
	my $OUTPUT      = shift;
	my $UNMASKEDOUT = shift;
	my $prev_name   = shift;
	my $prev_seq    = shift;
	my $seq_count   = shift;
	my $orig_seq    = $prev_seq;
	$prev_seq =~ s/[a-z]//g;    # lowercase chars didnt align to model
	$prev_seq =~ s/\.//g;       # shouldnt be any dots
	                            #skip paralogs if we don't want them
	return if $seq_count > 0 && $self->{"besthit"};
	my $aligned_count = 0;
	$aligned_count++ while $prev_seq =~ m/[A-Z]/g;
	return if $aligned_count < $minAlignedResidues;

	#substitute all the non letter or number characters into _ in the IDs to avoid parsing issues in tree viewing programs or others
	$prev_name = Phylosift::Summarize::treeName($prev_name);

	#add a paralog ID if we're running in isolate mode and more than one good hit
	$prev_name .= "_p$seq_count" if $seq_count > 0 && $self->{"isolate"};

	#print the new trimmed alignment
	print $OUTPUT ">$prev_name\n$prev_seq\n";
	print $UNMASKEDOUT ">$prev_name\n$orig_seq\n" if defined($UNMASKEDOUT);
}
use constant CODONSIZE => 3;
my $GAP      = '-';
my $CODONGAP = $GAP x CODONSIZE;

=head2 aa_to_dna_aln
Function based on BioPerl's aa_to_dna_aln. This one has been modified to preserve . characters and upper/lower casing of the protein
sequence during reverse translation. Needed to mask out HMM aligned sequences.
=cut

sub aa_to_dna_aln {
	my ( $aln, $dnaseqs ) = @_;
	unless (    defined $aln
			 && ref($aln)
			 && $aln->isa('Bio::Align::AlignI') )
	{
		croak(
'Must provide a valid Bio::Align::AlignI object as the first argument to aa_to_dna_aln, see the documentation for proper usage and the method signature' );
	}
	my $alnlen   = $aln->length;
	my $dnaalign = Bio::SimpleAlign->new();
	foreach my $seq ( $aln->each_seq ) {
		my $aa_seqstr    = $seq->seq();
		my $id           = $seq->display_id;
		my $dnaseq       = $dnaseqs->{$id} || $aln->throw( "cannot find " . $seq->display_id );
		my $start_offset = ( $seq->start - 1 ) * CODONSIZE;
		$dnaseq = $dnaseq->seq();
		my $dnalen = $dnaseqs->{$id}->length;
		my $nt_seqstr;
		my $j = 0;

		for ( my $i = 0 ; $i < $alnlen ; $i++ ) {
			my $char = substr( $aa_seqstr, $i + $start_offset, 1 );
			if ( $char eq $GAP ) {
				$nt_seqstr .= $CODONGAP;
			} elsif ( $char eq "." ) {
				$nt_seqstr .= "...";
			} else {
				if ( $char eq uc($char) ) {
					$nt_seqstr .= uc( substr( $dnaseq, $j, CODONSIZE ) );
				} else {
					$nt_seqstr .= lc( substr( $dnaseq, $j, CODONSIZE ) );
				}
				$j += CODONSIZE;
			}
		}
		$nt_seqstr .= $GAP x ( ( $alnlen * 3 ) - length($nt_seqstr) );
		my $newdna = Bio::LocatableSeq->new(
											 -display_id    => $id,
											 -alphabet      => 'dna',
											 -start         => 1,
											 -end           => $j,
											 -strand        => 1,
											 -seq           => $nt_seqstr,
											 -nowarnonempty => 1
		);
		$dnaalign->add_seq($newdna);
	}
	return $dnaalign;
}

=head2 alignAndMask

=cut 

sub alignAndMask {
	my $self             = shift;
	my $reverseTranslate = shift;
	my $markRef          = shift;
	for ( my $index = 0 ; $index < @{$markRef} ; $index++ ) {
		my $marker         = ${$markRef}[$index];
		my $refcount       = 0;
		my $stockholm_file = Phylosift::Utilities::get_marker_stockholm_file( $self, $marker );
		my $hmmalign       = "";
		my $cmalign        = "";
		if ( Phylosift::Utilities::is_protein_marker( marker => $marker ) ) {
			my $new_candidate = Phylosift::Utilities::get_candidate_file(self=>$self,marker=>$marker,type=>"",new=>1);
			next unless -e $new_candidate && -s $new_candidate > 0;
			my $hmm_file = Phylosift::Utilities::get_marker_hmm_file( $self, $marker, 1 );
			open( HMM, $hmm_file );
			while ( my $line = <HMM> ) {
				if ( $line =~ /NSEQ\s+(\d+)/ ) {
					$refcount = $1;
					last;
				}
			}

			# Align the hits to the reference alignment using Hmmer3
			# pipe in the aligned sequences, trim them further, and write them back out
			$hmmalign =
			    "$Phylosift::Utilities::hmmalign --outformat afa --mapali "
			  . $stockholm_file
			  . " $hmm_file $new_candidate |";
		} else {
			my $candidate = Phylosift::Utilities::get_candidate_file(self=>$self,marker=>$marker,type=>".rna");
			next unless ( -e $candidate );
			$refcount = Phylosift::Utilities::get_count_from_reps( $self, $marker );

			#if the marker is rna, use infernal instead of hmmalign
			$cmalign =
			    "$Phylosift::Utilities::cmalign -q -l --dna "
			  . Phylosift::Utilities::get_marker_cm_file( $self, $marker ) . " $candidate | ";
		}
		my $outputFastaAA  = $self->{"alignDir"} . "/" . Phylosift::Utilities::getAlignerOutputFastaAA($marker);
		my $outputFastaDNA = $self->{"alignDir"} . "/" . Phylosift::Utilities::getAlignerOutputFastaDNA($marker);
		my $mbname = Phylosift::Utilities::get_marker_basename(marker=>$marker);
		open( my $aliout, ">" . $outputFastaAA ) or die "Couldn't open $outputFastaAA for writing\n";
		open( my $updatedout, ">" . $self->{"alignDir"} . "/$mbname.updated.hmm.fasta" );
		my $prev_seq;
		my $prev_name;
		my $seqCount = 0;
		my @lines;

		if ( Phylosift::Utilities::is_protein_marker( marker => $marker ) ) {
			open( HMMALIGN, $hmmalign );
			@lines = <HMMALIGN>;
		} else {
			open( my $CMALIGN, $cmalign );
			my $sto = Phylosift::Utilities::stockholm2fasta( in => $CMALIGN );
			@lines = split( /\n/, $sto );
		}
		open( my $UNMASKEDOUT, ">" . $self->{"alignDir"} . "/$mbname.unmasked" );
		my $null;
		foreach my $line (@lines) {
			chomp $line;
			if ( $line =~ /^>(.+)/ ) {
				my $new_name = $1;
				if ( Phylosift::Utilities::is_protein_marker( marker => $marker ) ) {
					writeAlignedSeq( $self, $updatedout, $null, $prev_name, $prev_seq, $seqCount ) if $seqCount <= $refcount && $seqCount > 0;
					writeAlignedSeq( $self, $aliout, $UNMASKEDOUT, $prev_name, $prev_seq, $seqCount ) if $seqCount > $refcount;
				} else {
					writeAlignedSeq( $self, $aliout, $UNMASKEDOUT, $prev_name, $prev_seq, $seqCount ) if $seqCount > 0;
				}
				$seqCount++;
				$prev_name = $new_name;
				$prev_seq  = "";
			} else {
				$prev_seq .= $line;
			}
		}
		if ( Phylosift::Utilities::is_protein_marker( marker => $marker ) ) {
			writeAlignedSeq( $self, $updatedout, $null,        $prev_name, $prev_seq, $seqCount ) if $seqCount <= $refcount;
			writeAlignedSeq( $self, $aliout,     $UNMASKEDOUT, $prev_name, $prev_seq, $seqCount ) if $seqCount > $refcount;
		} else {
			writeAlignedSeq( $self, $aliout, $UNMASKEDOUT, $prev_name, $prev_seq, $seqCount );
		}
		$seqCount -= $refcount;
		close $UNMASKEDOUT;

		# do we need to output a nucleotide alignment in addition to the AA alignment?
		
		if ( -e $self->{"blastDir"} . "/$marker.candidate.ffn" && -e $outputFastaAA ) {

			#if it exists read the reference nucleotide sequences for the candidates
			my %referenceNuc = ();
			open( REFSEQSIN, $self->{"blastDir"} . "/$marker.candidate.ffn" )
			  or die "Couldn't open " . $self->{"alignDir"} . "/$marker.candidate.ffn for reading\n";
			my $currID  = "";
			my $currSeq = "";
			while ( my $line = <REFSEQSIN> ) {
				chomp($line);
				if ( $line =~ m/^>(.*)/ ) {
					$currID = $1;
				} else {
					my $tempseq = Bio::PrimarySeq->new( -seq => $line, -id => $currID, -nowarnonempty => 1 );
					$referenceNuc{$currID} = $tempseq;
				}
			}
			close(REFSEQSIN);
			open( ALITRANSOUT, ">" . $outputFastaDNA ) or die "Couldn't open " . $outputFastaDNA / " for writing\n";
			my $aa_ali = new Bio::AlignIO( -file => $self->{"alignDir"} . "/$marker.unmasked", -format => 'fasta' );
			if ( my $aln = $aa_ali->next_aln() ) {
				my $dna_ali = &aa_to_dna_aln( $aln, \%referenceNuc );
				foreach my $seq ( $dna_ali->each_seq() ) {
					my $cleanseq = $seq->seq;
					$cleanseq =~ s/\.//g;
					$cleanseq =~ s/[a-z]//g;
					print ALITRANSOUT ">" . $seq->id . "\n" . $cleanseq . "\n";
				}
			}
			close(ALITRANSOUT);
		}

		#checking if sequences were written to the marker alignment file
		if ( $seqCount == 0 ) {

			#removing the marker from the list if no sequences were added to the alignment file
			warn "Masking or hmmsearch thresholds failed, removing $marker from the list\n";
			splice @{$markRef}, $index--, 1;
		}
	}
}

sub getPMPROKMarkerAlignmentFiles {
	my $self             = shift;
	my $markRef          = shift;
	my @markeralignments = ();
	foreach my $marker ( @{$markRef} ) {
		next unless $marker =~ /PMPROK/;
		push( @markeralignments, $self->{"alignDir"} . "/" . Phylosift::Utilities::getAlignerOutputFastaAA($marker) );
	}
	return @markeralignments;
}

=head1 AUTHOR

Aaron Darling, C<< <aarondarling at ucdavis.edu> >>
Guillaume Jospin, C<< <gjospin at ucdavis.edu> >>

=head1 BUGS

Please report any bugs or feature requests to C<bug-phylosift-phylosift at rt.cpan.org>, or through
the web interface at L<http://rt.cpan.org/NoAuth/ReportBug.html?Queue=Phylosift-Phylosift>.  I will be notified, and then you'll
automatically be notified of progress on your bug as I make changes.




=head1 SUPPORT

You can find documentation for this module with the perldoc command.

    perldoc Phylosift::Phylosift


You can also look for information at:

=over 4

=item * RT: CPAN's request tracker (report bugs here)

L<http://rt.cpan.org/NoAuth/Bugs.html?Dist=Phylosift-Phylosift>

=item * AnnoCPAN: Annotated CPAN documentation

L<http://annocpan.org/dist/Phylosift-Phylosift>

=item * CPAN Ratings

L<http://cpanratings.perl.org/d/Phylosift-Phylosift>

=item * Search CPAN

L<http://search.cpan.org/dist/Phylosift-Phylosift/>

=back


=head1 ACKNOWLEDGEMENTS


=head1 LICENSE AND COPYRIGHT

Copyright 2011 Aaron Darling and Guillaume Jospin.

This program is free software; you can redistribute it and/or modify it
under the terms of either: the GNU General Public License as published
by the Free Software Foundation.

See http://dev.perl.org/licenses/ for more information.


=cut

1;    # End of Phylosift::MarkerAlign.pm<|MERGE_RESOLUTION|>--- conflicted
+++ resolved
@@ -131,11 +131,7 @@
 			my $trimfinalFile = Phylosift::Utilities::getTrimfinalMarkerFile( $self, $marker );
 
 			#converting the marker's reference alignments from Fasta to Stockholm (required by Hmmer3)
-<<<<<<< HEAD
 			Phylosift::Utilities::fasta2stockholm( "$trimfinalFile", $stockholm_file );
-=======
-			Phylosift::Utilities::fasta2stockholm( "$Phylosift::Utilities::marker_dir/$trimfinalFile", $stockholm_file );
->>>>>>> 5a36d400
 
 			#build the Hmm for the marker using Hmmer3
 			if ( !-e $hmm_file ) {
@@ -185,7 +181,6 @@
 				$hmmHits{$basehitname}   = $hitname;
 			}
 		}
-<<<<<<< HEAD
 	}
 	
 
@@ -194,32 +189,11 @@
 	$new_candidate = ">".$new_candidate; # otherwise make a new one
 	open( NEWCANDIDATE, $new_candidate ) || croak "Unable to write $new_candidate\n";
 	my $candidate = Phylosift::Utilities::get_candidate_file(self=>$self,marker=>$marker,type=>$type);
-	my $seqin = new Bio::SeqIO( '-file' => $candidate );
+	my $seqin = Phylosift::Utilities::open_SeqIO_object(file=>$candidate);
 	while ( my $sequence = $seqin->next_seq ) {
 		my $baseid = $sequence->id;
 		if ( exists $hmmHits{$baseid} && $hmmHits{$baseid} eq $sequence->id ) {
 			print NEWCANDIDATE ">" . $sequence->id . "\n" . $sequence->seq . "\n";
-=======
-		close(TBLOUTIN);
-
-		# added a check if the hmmsearch found hits to prevent the masking and aligning from failing
-		if ( $countHits == 0 ) {
-			warn "WARNING : The hmmsearch for $marker found 0 hits, removing marker from the list to process\n";
-			splice @{$markRef}, $index--, 1;
-			next;
-		}
-		open( NEWCANDIDATE, ">" . $self->{"alignDir"} . "/$marker.newCandidate" );
-		foreach my $type (@search_types) {
-			my $candidate = $self->{"blastDir"} . "/$marker$type.candidate";
-			next unless -e $candidate;
-			my $seqin = Phylosift::Utilities::open_SeqIO_object(file=>$candidate);
-			while ( my $sequence = $seqin->next_seq ) {
-				my $baseid = $sequence->id;
-				if ( exists $hmmHits{$baseid} && $hmmHits{$baseid} eq $sequence->id ) {
-					print NEWCANDIDATE ">" . $sequence->id . "\n" . $sequence->seq . "\n";
-				}
-			}
->>>>>>> 5a36d400
 		}
 	}
 	close(NEWCANDIDATE);
