--- conflicted
+++ resolved
@@ -333,10 +333,7 @@
 			debug "Setting up cmalign for marker $marker\n";
 			my $candidate = Phylosift::Utilities::get_candidate_file(self=>$self,marker=>$marker,type=>".rna");
 			next unless ( -e $candidate );
-<<<<<<< HEAD
-=======
 			$refcount = Phylosift::Utilities::get_count_from_reps(self=> $self,marker=> $marker );
->>>>>>> 0d89be0e
 			#if the marker is rna, use infernal instead of hmmalign
 			# use tau=1e-6 instead of default 1e-7 to reduce memory consumption to under 4GB
 			$cmalign =
@@ -354,6 +351,7 @@
 		my @lines;
 
 		if ( Phylosift::Utilities::is_protein_marker( marker => $marker ) ) {
+			debug "Running $hmmalign\n";
 			open( HMMALIGN, $hmmalign );
 			@lines = <HMMALIGN>;
 		} else {
@@ -373,7 +371,7 @@
 					writeAlignedSeq( self=>$self, output=>$updatedout, unmasked_out=>$null, prev_name=>$prev_name, prev_seq=>$prev_seq, seq_count=>0 ) if $seqCount <= $refcount && $seqCount > 0;
 					writeAlignedSeq( self=>$self, output=>$aliout,unmasked_out=> $UNMASKEDOUT,prev_name=> $prev_name, prev_seq=>$prev_seq, seq_count=>$seqCount - $refcount - 1) if $seqCount > $refcount  && $seqCount > 0;
 				} else {
-					writeAlignedSeq( self=>$self,output=> $aliout, unmasked_out=>$UNMASKEDOUT, prev_name=>$prev_name,prev_seq=> $prev_seq,seq_count=> $seqCount - 1) if $seqCount > 0;
+					writeAlignedSeq( self=>$self,output=> $aliout, unmasked_out=>$UNMASKEDOUT, prev_name=>$prev_name,prev_seq=> $prev_seq,seq_count=> $seqCount ) if $seqCount > 0;
 				}
 				$seqCount++;
 				$prev_name = $new_name;
@@ -386,7 +384,7 @@
 			writeAlignedSeq( self=>$self,output=> $updatedout,unmasked_out=> $null,prev_name=> $prev_name, prev_seq=>$prev_seq, seq_count=>0 ) if $seqCount <= $refcount && $seqCount > 0;
 			writeAlignedSeq( self=>$self, output=>$aliout, unmasked_out=>    $UNMASKEDOUT, prev_name=>$prev_name, prev_seq=>$prev_seq,seq_count=> $seqCount - $refcount - 1) if $seqCount > $refcount;
 		} else {
-			writeAlignedSeq( self=>$self,output=> $aliout, unmasked_out=>$UNMASKEDOUT, prev_name=>$prev_name,prev_seq=> $prev_seq,seq_count=> $seqCount - 1) if $seqCount > 0;
+			writeAlignedSeq( self=>$self,output=> $aliout, unmasked_out=>$UNMASKEDOUT, prev_name=>$prev_name,prev_seq=> $prev_seq,seq_count=> $seqCount ) if $seqCount > 0;
 		}
 		$seqCount -= $refcount;
 		close $UNMASKEDOUT;
