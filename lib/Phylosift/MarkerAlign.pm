package Phylosift::MarkerAlign;
use Cwd;
use warnings;
use strict;
use Getopt::Long;
use Bio::AlignIO;
use Bio::SearchIO;
use Bio::SeqIO;
use List::Util qw(min);
use Carp;
use Phylosift::Phylosift;
use Phylosift::Utilities qw(:all);

=head1 NAME

Phylosift::MarkerAlign - Subroutines to align reads to marker HMMs

=head1 VERSION

Version 0.01

=cut

our $VERSION = '0.01';

=head1 SYNOPSIS

Run HMMalign for a list of families from .candidate files located in $workingDir/PS_temp/Blast_run/


input : Filename containing the marker list


output : An alignment file for each marker listed in the input file

Option : -threaded = #    Runs Hmmalign using multiple processors.


Perhaps a little code snippet.

    use Phylosift::Phylosift;

    my $foo = Phylosift::Phylosift->new();
    ...

=head1 EXPORT

A list of functions that can be exported.  You can delete this section
if you don't export anything, such as for a purely object-oriented module.

=head1 SUBROUTINES/METHODS

=head2 MarkerAlign

=cut

my $minAlignedResidues = 20;

sub MarkerAlign {
	my %args       = @_;
	my $self       = $args{self} || miss("self");
	my $markersRef = $args{marker_reference} || miss("marker_reference");
<<<<<<< HEAD
	my @allmarkers = @{$markersRef};
	directoryPrepAndClean( self => $self, marker_reference => $markersRef );
=======
	my $chunk      = $args{chunk};

	#my @allmarkers = @{$markersRef};
	my @allmarkers = gather_chunky_markers( self => $self, chunk => $chunk );
	$markersRef = \@allmarkers;

	#print "MARKERS : @allmarkers\n";
	debug "beforeDirprepClean \n";
	directoryPrepAndClean( self => $self, marker_reference => $markersRef, chunk => $chunk );
	debug "AFTERdirprepclean \n";
>>>>>>> df027476
	my $index = -1;
	markerPrepAndRun( self => $self, marker_reference => $markersRef, chunk => $chunk );
	debug "after HMMSEARCH PARSE\n";
	alignAndMask( self => $self, marker_reference => $markersRef, chunk => $chunk );
	debug "AFTER ALIGN and MASK\n";

	# produce a concatenate alignment for the base marker package
	unless ( $self->{"extended"} ) {
		my @markeralignments = getPMPROKMarkerAlignmentFiles( self => $self, marker_reference => \@allmarkers, chunk => $chunk );
		my $outputFastaAA = $self->{"alignDir"} . "/" . Phylosift::Utilities::get_aligner_output_fasta_AA( marker => "concat", chunk => $chunk );
		Phylosift::Utilities::concatenate_alignments(
													  self           => $self,
													  output_fasta   => $outputFastaAA,
													  output_bayes   => $self->{"alignDir"} . "/mrbayes.nex",
													  gap_multiplier => 1,
													  alignments     => \@markeralignments
		);

		# now concatenate any DNA alignments
		for ( my $i = 0 ; $i < @markeralignments ; $i++ ) {
			$markeralignments[$i] =~ s/trim.fasta/trim.fna.fasta/g;
		}
		my $output_fasta_DNA = $self->{"alignDir"} . "/" . Phylosift::Utilities::get_aligner_output_fasta( marker => "concat", dna => 1, chunk => $chunk );
		Phylosift::Utilities::concatenate_alignments(
													  self           => $self,
													  output_fasta   => $output_fasta_DNA,
													  output_bayes   => $self->{"alignDir"} . "/mrbayes-dna.nex",
													  gap_multiplier => 3,
													  alignments     => \@markeralignments
		);

		# produce a concatenate with 16s + DNA alignments
		for ( my $i = 0 ; $i < @markeralignments ; $i++ ) {
			$markeralignments[$i] =~ s/trim.fasta/trim.fna.fasta/g;
		}
		push( @markeralignments, $self->{"alignDir"} . "/" . Phylosift::Utilities::get_aligner_output_fasta_AA( marker => "16s_reps_bac", chunk => $chunk ) );
		push( @markeralignments, $self->{"alignDir"} . "/" . Phylosift::Utilities::get_aligner_output_fasta_AA( marker => "16s_reps_arc", chunk => $chunk ) );
		push( @markeralignments, $self->{"alignDir"} . "/" . Phylosift::Utilities::get_aligner_output_fasta_AA( marker => "18s_reps",     chunk => $chunk ) );
		$output_fasta_DNA =
		  $self->{"alignDir"} . "/" . Phylosift::Utilities::get_aligner_output_fasta_DNA( marker => "concat16", chunk => $chunk );
		Phylosift::Utilities::concatenate_alignments(
													  self           => $self,
													  output_fasta   => $output_fasta_DNA,
													  output_bayes   => $self->{"alignDir"} . "/mrbayes-dna16.nex",
													  gap_multiplier => 3,
													  alignments     => \@markeralignments
		);
		debug "AFTER concatenateALI\n";
	}

	# if we're chunking, feed the chunk to the next step
	if ( defined($chunk) && $self->{"mode"} eq "all" ) {
		Phylosift::pplacer::pplacer( self => $self, marker_reference => $markersRef, chunk => $chunk );
	}
	return $self;
}

=head2 gather_chunky_markers

=cut

sub gather_chunky_markers {
	my %args              = @_;
	my $self              = $args{self} || miss("PS object");
	my $chunk             = $args{chunk} || miss("Chunk");
	my $type              = $args{type};
	my $seed              = $self->{"blastDir"} . "/*.*.candidate.aa." . $chunk . ".*";
	my @candidate_markers = glob("$seed");
	my @markers           = ();
	foreach my $line (@candidate_markers) {
		$line =~ m/\/blastDir\/([^\/]+)\.\S+.candidate/;
		push( @markers, Phylosift::Utilities::get_marker_fullname( marker => $1 ) );
	}
	return @markers;
}

=head2 directoryPrepAndClean

=cut

sub directoryPrepAndClean {
	my %args    = @_;
	my $self    = $args{self} || miss("self");
	my $markRef = $args{marker_reference} || miss("marker_reference");
	my $chunk   = $args{chunk};

	#create a directory for the Reads file being processed.
	`mkdir -p "$self->{"fileDir"}"`;
	`mkdir -p "$self->{"alignDir"}"`;
	for ( my $index = 0 ; $index < @{$markRef} ; $index++ ) {
		my $marker = ${$markRef}[$index];
		my $candidate_file = Phylosift::Utilities::get_candidate_file( self => $self, marker => $marker, type => "", chunk => $chunk );
		if ( -z $candidate_file ) {
			warn "WARNING : the candidate file for $marker is empty\n";
			splice @{$markRef}, $index--, 1;
			next;
		}
	}
	return $self;
}
my @search_types = ( "", ".lastal" );
my @search_types_rna = ( "", ".lastal.rna", ".rna" );

sub split_rna_on_size {
	my %args      = @_;
	my $in_fasta  = $args{in_file} || miss("in_file");
	my $short_out = $args{short_out} || miss("short_out");
	my $long_out  = $args{long_out} || miss("long_out");
	my $LONG_OUT;
	my $SHORT_OUT;
	my $seq_in = Phylosift::Utilities::open_SeqIO_object( file => $in_fasta );
	while ( my $seq = $seq_in->next_seq ) {
		my $OUT;
		if ( $seq->length > 500 ) {
			$LONG_OUT = ps_open( ">>" . $long_out ) unless defined $LONG_OUT && fileno $LONG_OUT;
			$OUT = $LONG_OUT;
		} else {
			$SHORT_OUT = ps_open( ">>" . $short_out ) unless defined $SHORT_OUT && fileno $SHORT_OUT;
			$OUT = $SHORT_OUT;
		}
		print $OUT ">" . $seq->id . "\n" . $seq->seq . "\n";
	}
}

=cut

=head2 markerPrepAndRun

=cut

sub markerPrepAndRun {
	my %args    = @_;
	my $self    = $args{self} || miss("self");
	my $markRef = $args{marker_reference} || miss("marker_reference");
	my $chunk   = $args{chunk};

	#debug "Running on ".scalar(@{$markRef})." markers\n";
	foreach my $marker ( @{$markRef} ) {
		unless ( Phylosift::Utilities::is_protein_marker( marker => $marker ) ) {

			# separate RNA candidates by size
			my $candidate_long  = Phylosift::Utilities::get_candidate_file( self => $self, marker => $marker, type => ".rna.long",  chunk => $chunk );
			my $candidate_short = Phylosift::Utilities::get_candidate_file( self => $self, marker => $marker, type => ".rna.short", chunk => $chunk );
			unlink($candidate_long);
			unlink($candidate_short);
			foreach my $type (@search_types_rna) {
				my $candidate = Phylosift::Utilities::get_candidate_file( self => $self, marker => $marker, type => $type, chunk => $chunk );
				$candidate = Phylosift::Utilities::escape_char( string => $candidate );
				my @candidate_files = glob("$candidate.*");
				foreach my $cand_file (@candidate_files) {

					#debug "SPLITTING $cand_file\n";
					split_rna_on_size( in_file => $cand_file, short_out => $candidate_short, long_out => $candidate_long );
				}
			}
			next;
		}
		my $hmm_file = Phylosift::Utilities::get_marker_hmm_file( self => $self, marker => $marker, loc => 1 );
		my $stockholm_file = Phylosift::Utilities::get_marker_stockholm_file( self => $self, marker => $marker );
		unless ( -e $hmm_file && -e $stockholm_file ) {
			my $trimfinalFile = Phylosift::Utilities::get_trimfinal_marker_file( self => $self, marker => $marker );

			#converting the marker's reference alignments from Fasta to Stockholm (required by Hmmer3)
			Phylosift::Utilities::fasta2stockholm( fasta => "$trimfinalFile", output => $stockholm_file );

			#build the Hmm for the marker using Hmmer3
			if ( !-e $hmm_file ) {
				`$Phylosift::Utilities::hmmbuild $hmm_file $stockholm_file`;
			}
		}
		my $new_candidate = Phylosift::Utilities::get_candidate_file( self => $self, marker => $marker, type => "", new => 1, chunk => $chunk );
		unlink($new_candidate);
		foreach my $type (@search_types) {
			my $candidate = Phylosift::Utilities::get_candidate_file( self => $self, marker => $marker, type => $type, chunk => $chunk );
			$candidate = Phylosift::Utilities::escape_char( string => $candidate );
			my @candidate_files = glob("$candidate.*");
			foreach my $cand_file (@candidate_files) {
				next unless -e $cand_file;
				my $fifo_out = $self->{"alignDir"} . "/" . Phylosift::Utilities::get_marker_basename( marker => $marker ) . ".tmpout.fifo";
				`mkfifo "$fifo_out"`;
				my $hmmsearch_cmd =
				    "$Phylosift::Utilities::hmmsearch -E 10 --cpu "
				  . $self->{"threads"}
				  . " --max --tblout \"$fifo_out\" \"$hmm_file\" \"$cand_file\" > /dev/null &";
				debug("$hmmsearch_cmd\n");
				system($hmmsearch_cmd );
				my $HMMSEARCH = ps_open($fifo_out);
				hmmsearch_parse( self => $self, marker => $marker, type => $type, HMMSEARCH => $HMMSEARCH, fasta_file => $cand_file, chunk => $chunk );
				unlink($fifo_out);
			}
		}
	}
	return $self;
}

=head2 hmmsearchParse

=cut

sub hmmsearch_parse {
	my %args       = @_;
	my $self       = $args{self} || miss("self");
	my $marker     = $args{marker} || miss("marker");
	my $type       = $args{type} || miss("type");
	my $HMMSEARCH  = $args{HMMSEARCH} || miss("HMMSEARCH");
	my $fasta_file = $args{fasta_file} || miss("fasta file");
	my $chunk      = $args{chunk};
	my %hmmHits    = ();
	my %hmmScores  = ();
	my $countHits  = 0;
	while (<$HMMSEARCH>) {
		chomp($_);
		if ( $_ =~ m/^(\S+)\s+-\s+(\S+)\s+-\s+(\S+)\s+(\S+)/ ) {
			$countHits++;
			my $hitname     = $1;
			my $basehitname = $1;
			my $hitscore    = $4;
			if ( !defined( $hmmScores{$basehitname} ) || $hmmScores{$basehitname} < $hitscore ) {
				$hmmScores{$basehitname} = $hitscore;
				$hmmHits{$basehitname}   = $hitname;
			}
		}
	}
	my $new_candidate = Phylosift::Utilities::get_candidate_file( self => $self, marker => $marker, type => "", new => 1, chunk => $chunk );
	$new_candidate = ">" . $new_candidate if -f $new_candidate;    # append if the file already exists
	$new_candidate = ">" . $new_candidate;                         # otherwise make a new one
	my $NEWCANDIDATE = ps_open($new_candidate);
	my $seqin = Phylosift::Utilities::open_SeqIO_object( file => $fasta_file );
	while ( my $sequence = $seqin->next_seq ) {
		my $baseid = $sequence->id;
		if ( exists $hmmHits{$baseid} && $hmmHits{$baseid} eq $sequence->id ) {
			print $NEWCANDIDATE ">" . $sequence->id . "\n" . $sequence->seq . "\n";
		}
	}
	close($NEWCANDIDATE);
}

=head2 writeAlignedSeq

=cut

sub writeAlignedSeq {
	my %args        = @_;
	my $self        = $args{self} || miss("self");
	my $OUTPUT      = $args{OUTPUT};
	my $UNMASKEDOUT = $args{UNMASKED_OUT};
	my $prev_name   = $args{prev_name} || miss("prev_name");
	my $prev_seq    = $args{prev_seq} || miss("prev_seq");
	my $seq_count   = $args{seq_count};
	my $orig_seq    = $prev_seq;
	$prev_seq =~ s/[a-z]//g;    # lowercase chars didnt align to model
	$prev_seq =~ s/\.//g;       # shouldnt be any dots
	                            #skip paralogs if we don't want them
	return if $seq_count > 0 && $self->{"besthit"};
	my $aligned_count = 0;
	$aligned_count++ while $prev_seq =~ m/[A-Z]/g;
	return if $aligned_count < $minAlignedResidues;

	#substitute all the non letter or number characters into _ in the IDs to avoid parsing issues in tree viewing programs or others
	$prev_name = Phylosift::Summarize::tree_name( name => $prev_name );

	#add a paralog ID if we're running in isolate mode and more than one good hit
	#$prev_name .= "_p$seq_count" if $seq_count > 0 && $self->{"isolate"};
	#print the new trimmed alignment
	print $OUTPUT ">$prev_name\n$prev_seq\n"      if defined($OUTPUT);
	print $UNMASKEDOUT ">$prev_name\n$orig_seq\n" if defined($UNMASKEDOUT);
}
use constant CODONSIZE => 3;
my $GAP      = '-';
my $CODONGAP = $GAP x CODONSIZE;

=head2 aa_to_dna_aln
Function based on BioPerl's aa_to_dna_aln. This one has been modified to preserve . characters and upper/lower casing of the protein
sequence during reverse translation. Needed to mask out HMM aligned sequences.
=cut

sub aa_to_dna_aln {
	my %args = @_;
	my ( $aln, $dnaseqs ) = ( $args{aln}, $args{dna_seqs} );
	unless (    defined $aln
			 && ref($aln)
			 && $aln->isa('Bio::Align::AlignI') )
	{
		croak(
'Must provide a valid Bio::Align::AlignI object as the first argument to aa_to_dna_aln, see the documentation for proper usage and the method signature' );
	}
	my $alnlen   = $aln->length;
	my $dnaalign = Bio::SimpleAlign->new();
	foreach my $seq ( $aln->each_seq ) {
		my $aa_seqstr    = $seq->seq();
		my $id           = $seq->display_id;
		my $dnaseq       = $dnaseqs->{$id} || $aln->throw( "cannot find " . $seq->display_id );
		my $start_offset = ( $seq->start - 1 ) * CODONSIZE;
		$dnaseq = $dnaseq->seq();
		my $dnalen = $dnaseqs->{$id}->length;
		my $nt_seqstr;
		my $j = 0;

		for ( my $i = 0 ; $i < $alnlen ; $i++ ) {
			my $char = substr( $aa_seqstr, $i + $start_offset, 1 );
			if ( $char eq $GAP ) {
				$nt_seqstr .= $CODONGAP;
			} elsif ( $char eq "." ) {
				$nt_seqstr .= "...";
			} else {
				if ( length $dnaseq >= $j + CODONSIZE ) {
					if ( $char eq uc($char) ) {
						$nt_seqstr .= uc( substr( $dnaseq, $j, CODONSIZE ) );
					} else {
						$nt_seqstr .= lc( substr( $dnaseq, $j, CODONSIZE ) );
					}
				}
				$j += CODONSIZE;
			}
		}
		$nt_seqstr .= $GAP x ( ( $alnlen * 3 ) - length($nt_seqstr) );
		my $newdna = Bio::LocatableSeq->new(
											 -display_id    => $id,
											 -alphabet      => 'dna',
											 -start         => 1,
											 -end           => length($nt_seqstr),
											 -strand        => 1,
											 -seq           => $nt_seqstr,
											 -verbose       => -1,
											 -nowarnonempty => 1
		);
		$dnaalign->add_seq($newdna);
	}
	return $dnaalign;
}

=head2 alignAndMask

=cut 

sub alignAndMask {
	my %args    = @_;
	my $self    = $args{self} || miss("self");
	my $markRef = $args{marker_reference} || miss("marker_reference");
	my $chunk   = $args{chunk};
	for ( my $index = 0 ; $index < @{$markRef} ; $index++ ) {
		my $marker         = ${$markRef}[$index];
		my $refcount       = 0;
		my $stockholm_file = Phylosift::Utilities::get_marker_stockholm_file( self => $self, marker => $marker );
		my $hmmalign       = "";
		my @lines;
		if ( Phylosift::Utilities::is_protein_marker( marker => $marker ) ) {
			my $new_candidate = Phylosift::Utilities::get_candidate_file( self => $self, marker => $marker, type => "", new => 1, chunk => $chunk );
			next unless -e $new_candidate && -s $new_candidate > 0;
			my $hmm_file = Phylosift::Utilities::get_marker_hmm_file( self => $self, marker => $marker, loc => 1 );
			my $HMM = ps_open($hmm_file);
			while ( my $line = <$HMM> ) {
				if ( $line =~ /NSEQ\s+(\d+)/ ) {
					$refcount = $1;
					last;
				}
			}

			# Align the hits to the reference alignment using Hmmer3
			# pipe in the aligned sequences, trim them further, and write them back out
			$hmmalign = "$Phylosift::Utilities::hmmalign --outformat afa --mapali " . $stockholm_file . " $hmm_file \"$new_candidate\" |";
			debug "Running $hmmalign\n";
			my $HMMALIGN = ps_open($hmmalign);
			@lines = <$HMMALIGN>;
		} else {
			debug "Setting up cmalign for marker $marker\n";
			my $candidate_long  = Phylosift::Utilities::get_candidate_file( self => $self, marker => $marker, type => ".rna.long",  chunk => $chunk );
			my $candidate_short = Phylosift::Utilities::get_candidate_file( self => $self, marker => $marker, type => ".rna.short", chunk => $chunk );

			#if the marker is rna, use infernal instead of hmmalign
			# use tau=1e-6 instead of default 1e-7 to reduce memory consumption to under 4GB
			my $fasta = "";
			if ( -e $candidate_long ) {
				my $cmalign =
				    "$Phylosift::Utilities::cmalign -q --dna --tau 1e-6 "
				  . Phylosift::Utilities::get_marker_cm_file( self => $self, marker => $marker )
				  . " $candidate_long | ";
				debug "Running $cmalign\n";
				my $CMALIGN = ps_open($cmalign);
				$fasta .= Phylosift::Utilities::stockholm2fasta( in => $CMALIGN );
			}
			if ( -e $candidate_short ) {
				my $cmalign =
				    "$Phylosift::Utilities::cmalign -q -l --dna --tau 1e-20 "
				  . Phylosift::Utilities::get_marker_cm_file( self => $self, marker => $marker )
				  . " $candidate_short | ";
				debug "Running $cmalign\n";
				my $CMALIGN = ps_open($cmalign);
				$fasta .= Phylosift::Utilities::stockholm2fasta( in => $CMALIGN );
			}
			@lines = split( /\n/, $fasta );
			next if @lines == 0;
		}
		my $outputFastaAA = $self->{"alignDir"} . "/" . Phylosift::Utilities::get_aligner_output_fasta_AA( marker => $marker, chunk => $chunk );
		my $outputFastaDNA = $self->{"alignDir"} . "/" . Phylosift::Utilities::get_aligner_output_fasta_DNA( marker => $marker, chunk => $chunk );
		my $mbname = Phylosift::Utilities::get_marker_basename( marker => $marker );
		my $ALIOUT = ps_open( ">" . $outputFastaAA );
		my $prev_seq;
		my $prev_name;
		my $seqCount    = 0;
		my $chunky      = defined($chunk) ? ".$chunk" : "";
		my $UNMASKEDOUT = ps_open( ">" . $self->{"alignDir"} . "/$mbname$chunky.unmasked" );

		foreach my $line (@lines) {
			chomp $line;
			if ( $line =~ /^>(.+)/ ) {
				my $new_name = $1;
				writeAlignedSeq(
								 self      => $self,
								 prev_name => $prev_name,
								 prev_seq  => $prev_seq,
								 seq_count => 0
				  )
				  if $seqCount <= $refcount
					  && $seqCount > 0;
				writeAlignedSeq(
								 self         => $self,
								 OUTPUT       => $ALIOUT,
								 UNMASKED_OUT => $UNMASKEDOUT,
								 prev_name    => $prev_name,
								 prev_seq     => $prev_seq,
								 seq_count    => $seqCount - $refcount - 1
				) if $seqCount > $refcount && $seqCount > 0;
				$seqCount++;
				$prev_name = $new_name;
				$prev_seq  = "";
			} else {
				$prev_seq .= $line;
			}
		}
		writeAlignedSeq( self => $self, prev_name => $prev_name, prev_seq => $prev_seq, seq_count => 0 )
		  if $seqCount <= $refcount && $seqCount > 0;
		writeAlignedSeq(
						 self         => $self,
						 OUTPUT       => $ALIOUT,
						 UNMASKED_OUT => $UNMASKEDOUT,
						 prev_name    => $prev_name,
						 prev_seq     => $prev_seq,
						 seq_count    => $seqCount - $refcount - 1
		) if $seqCount > $refcount;
		$seqCount -= $refcount;
		close $UNMASKEDOUT;
		close $ALIOUT;
		my $type = Phylosift::Utilities::get_sequence_input_type( $self->{"readsFile"} );
		if ( $type->{seqtype} ne "protein" && Phylosift::Utilities::is_protein_marker( marker => $marker ) ) {

			# do we need to output a nucleotide alignment in addition to the AA alignment?
			my %referenceNuc = ();    # this will collect all the nucleotide seqs for the marker by name
			foreach my $type (@search_types) {

				#if it exists read the reference nucleotide sequences for the candidates
				my $core_file_name = Phylosift::Utilities::get_candidate_file( self => $self, marker => $marker, type => $type, dna => 1, chunk => $chunk );
				$core_file_name = Phylosift::Utilities::escape_char( string => $core_file_name );
				my @candidate_files = glob("$core_file_name.*");
				foreach my $cand_file (@candidate_files) {
					if ( -e $cand_file && -e $outputFastaAA ) {
						my $REFSEQSIN = ps_open($cand_file);
						my $currID    = "";
						my $currSeq   = "";
						while ( my $line = <$REFSEQSIN> ) {
							chomp($line);
							if ( $line =~ m/^>(.*)/ ) {
								$currID = $1;
							} else {
								my $tempseq = Bio::PrimarySeq->new( -seq => $line, -id => $currID, -nowarnonempty => 1 );
								$referenceNuc{$currID} = $tempseq;
							}
						}
						close($REFSEQSIN);
					}
				}
			}
			my $ALITRANSOUT = ps_open( ">>" . $outputFastaDNA );
			debug "MARKER : $mbname\n";
			my $aa_ali = new Bio::AlignIO( -file => $self->{"alignDir"} . "/$mbname$chunky.unmasked", -format => 'fasta' );
			if ( my $aln = $aa_ali->next_aln() ) {
				my $dna_ali = &aa_to_dna_aln( aln => $aln, dna_seqs => \%referenceNuc );
				foreach my $seq ( $dna_ali->each_seq() ) {
					my $cleanseq = $seq->seq;
					$cleanseq =~ s/\.//g;
					$cleanseq =~ s/[a-z]//g;
					print $ALITRANSOUT ">" . $seq->id . "\n" . $cleanseq . "\n";
				}
			}
			close($ALITRANSOUT);
		}

		#checking if sequences were written to the marker alignment file
		if ( $seqCount == 0 ) {

			#removing the marker from the list if no sequences were added to the alignment file
			warn "Masking or hmmsearch thresholds failed, removing $marker from the list\n";
			splice @{$markRef}, $index--, 1;
		}

		# check alignments so it merges sequences in case of paired end reads
		if ( $self->{"readsFile_2"} ne "" ) {
			merge_alignment( alignment_file => $self->{"alignDir"} . "/$mbname$chunky.unmasked", type => 'AA' );
			merge_alignment( alignment_file => $outputFastaAA, type => 'AA' );
			if ( Phylosift::Utilities::is_protein_marker( marker => $marker ) ) {
				merge_alignment( alignment_file => $outputFastaDNA, type => 'DNA' );
			}
		}

		# get rid of the process IDs -- they break concatenation
		strip_trailing_ids( alignment_file => $outputFastaAA );
		strip_trailing_ids( alignment_file => $self->{"alignDir"} . "/$mbname$chunky.unmasked" );
		if ( Phylosift::Utilities::is_protein_marker( marker => $marker ) ) {
			strip_trailing_ids( alignment_file => $outputFastaDNA ) if -e $outputFastaDNA;
		}
	}
}

sub strip_trailing_ids {
	my %args     = @_;
	my $ali_file = $args{alignment_file};
	my $ALI_IN   = ps_open($ali_file);
	my @ali      = <$ALI_IN>;
	my $ALI_OUT  = ps_open( ">" . $ali_file );
	foreach my $line (@ali) {
		chomp $line;
		if ( $line =~ /^>/ ) {
			$line =~ s/_\d+$//g;
		}
		print $ALI_OUT "$line\n";
	}
}

=head2 merge_alignment

merge alignments by combining sequences from paired end reads.
If aligned columns do not match an X will be used for amino acids and a N will be used for nucleotides
if a residue will always win over a gap
=cut

sub merge_alignment {
	my %args     = @_;
	my $ali_file = $args{alignment_file};
	my $type     = $args{type};
	my %seqs     = ();
	my $seq_IO   = Phylosift::Utilities::open_SeqIO_object( file => $ali_file );
	while ( my $seq = $seq_IO->next_seq() ) {
		$seq->id =~ m/^(\S+)(\d+)$/;
		my $core = $1;

		#debug "Comparing " . $seq->id . " with " . $core . "\n";
		if ( exists $seqs{$core} ) {
			my @seq1 = split( //, $seqs{$core} );
			my @seq2 = split( //, $seq->seq );
			my $result_seq = "";
			for ( my $i = 0 ; $i < length( $seqs{$core} ) ; $i++ ) {
				if ( $seq1[$i] eq $seq2[$i] ) {
					$result_seq .= $seq1[$i];
				} elsif ( $seq1[$i] =~ /[a-z]/ && $seq2[$i] =~ m/[a-z]/ && $seq1[$i] ne $seq2[$i] ) {
					$result_seq .= $type eq 'AA' ? 'x' : 'n';
				} elsif ( $seq1[$i] =~ /[A-Z]/ && $seq2[$i] =~ m/[A-Z]/ && $seq1[$i] ne $seq2[$i] ) {
					$result_seq .= $type eq 'AA' ? 'X' : 'N';
				} elsif ( $seq1[$i] =~ /[-\.]/ && $seq2[$i] =~ m/[A-Za-z]/ ) {
					$result_seq .= $seq2[$i];
				} elsif ( $seq1[$i] =~ m/[A-Za-z]/ && $seq2[$i] =~ /[-\.]/ ) {
					$result_seq .= $seq1[$i];
				} else {
					debug "FOUND A SPECIAL CASE $seq1[$i] $seq2[$i]\n";
				}
			}
			$seqs{$core} = $result_seq;
		} else {
			$seqs{$core} = $seq->seq;
		}
	}

	#print to the alignment file
	my $FH = ps_open( ">" . $ali_file );
	foreach my $core ( keys %seqs ) {
		print $FH ">" . $core . "\n" . $seqs{$core} . "\n";
	}
	close($FH);
}

sub getPMPROKMarkerAlignmentFiles {
	my %args             = @_;
	my $self             = $args{self} || miss("self");
	my $markRef          = $args{marker_reference} || miss("marker_reference");
	my $chunk            = $args{chunk};
	my @markeralignments = ();
	foreach my $marker ( @{$markRef} ) {
		next unless $marker =~ /PMPROK/;
		push( @markeralignments, $self->{"alignDir"} . "/" . Phylosift::Utilities::get_aligner_output_fasta_AA( marker => $marker, chunk => $chunk ) );
	}
	return @markeralignments;
}

=head1 AUTHOR

Aaron Darling, C<< <aarondarling at ucdavis.edu> >>
Guillaume Jospin, C<< <gjospin at ucdavis.edu> >>

=head1 BUGS

Please report any bugs or feature requests to C<bug-phylosift-phylosift at rt.cpan.org>, or through
the web interface at L<http://rt.cpan.org/NoAuth/ReportBug.html?Queue=Phylosift-Phylosift>.  I will be notified, and then you'll
automatically be notified of progress on your bug as I make changes.




=head1 SUPPORT

You can find documentation for this module with the perldoc command.

    perldoc Phylosift::Phylosift


You can also look for information at:

=over 4

=item * RT: CPAN's request tracker (report bugs here)

L<http://rt.cpan.org/NoAuth/Bugs.html?Dist=Phylosift-Phylosift>

=item * AnnoCPAN: Annotated CPAN documentation

L<http://annocpan.org/dist/Phylosift-Phylosift>

=item * CPAN Ratings

L<http://cpanratings.perl.org/d/Phylosift-Phylosift>

=item * Search CPAN

L<http://search.cpan.org/dist/Phylosift-Phylosift/>

=back


=head1 ACKNOWLEDGEMENTS


=head1 LICENSE AND COPYRIGHT

Copyright 2011 Aaron Darling and Guillaume Jospin.

This program is free software; you can redistribute it and/or modify it
under the terms of either: the GNU General Public License as published
by the Free Software Foundation.

See http://dev.perl.org/licenses/ for more information.


=cut

1;    # End of Phylosift::MarkerAlign.pm<|MERGE_RESOLUTION|>--- conflicted
+++ resolved
@@ -60,21 +60,15 @@
 	my %args       = @_;
 	my $self       = $args{self} || miss("self");
 	my $markersRef = $args{marker_reference} || miss("marker_reference");
-<<<<<<< HEAD
-	my @allmarkers = @{$markersRef};
-	directoryPrepAndClean( self => $self, marker_reference => $markersRef );
-=======
 	my $chunk      = $args{chunk};
 
-	#my @allmarkers = @{$markersRef};
-	my @allmarkers = gather_chunky_markers( self => $self, chunk => $chunk );
-	$markersRef = \@allmarkers;
-
-	#print "MARKERS : @allmarkers\n";
-	debug "beforeDirprepClean \n";
+	if(defined($chunk)){
+		my @allmarkers = gather_chunky_markers( self => $self, chunk => $chunk );
+		$markersRef = \@allmarkers;
+	}
+
 	directoryPrepAndClean( self => $self, marker_reference => $markersRef, chunk => $chunk );
-	debug "AFTERdirprepclean \n";
->>>>>>> df027476
+
 	my $index = -1;
 	markerPrepAndRun( self => $self, marker_reference => $markersRef, chunk => $chunk );
 	debug "after HMMSEARCH PARSE\n";
@@ -83,7 +77,7 @@
 
 	# produce a concatenate alignment for the base marker package
 	unless ( $self->{"extended"} ) {
-		my @markeralignments = getPMPROKMarkerAlignmentFiles( self => $self, marker_reference => \@allmarkers, chunk => $chunk );
+		my @markeralignments = getPMPROKMarkerAlignmentFiles( self => $self, marker_reference => $markersRef, chunk => $chunk );
 		my $outputFastaAA = $self->{"alignDir"} . "/" . Phylosift::Utilities::get_aligner_output_fasta_AA( marker => "concat", chunk => $chunk );
 		Phylosift::Utilities::concatenate_alignments(
 													  self           => $self,
