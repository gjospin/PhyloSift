package Phylosift::MarkerAlign;
use Cwd;
use warnings;
use strict;
use Getopt::Long;
use Bio::AlignIO;
use Bio::SearchIO;
use Bio::SeqIO;
use List::Util qw(min);
use Carp;
use Phylosift::Phylosift;
use Phylosift::Settings;
use Phylosift::Utilities qw(:all);
use File::Basename;

=head1 NAME

Phylosift::MarkerAlign - Subroutines to align reads to marker HMMs

=head1 VERSION

Version 0.01

=cut

our $VERSION = '0.01';
my @search_types = ( "", ".lastal" );
my @search_types_rna = ( "", ".lastal.rna", ".rna" );
set_default_values();

=head1 SYNOPSIS

Run HMMalign for a list of families from .candidate files located in $workingDir/PS_temp/Blast_run/


input : Filename containing the marker list


output : An alignment file for each marker listed in the input file

Option : -threaded = #    Runs Hmmalign using multiple processors.


Perhaps a little code snippet.

    use Phylosift::Phylosift;

    my $foo = Phylosift::Phylosift->new();
    ...

=head1 EXPORT

A list of functions that can be exported.  You can delete this section
if you don't export anything, such as for a purely object-oriented module.

=head1 SUBROUTINES/METHODS

=head2 MarkerAlign

=cut

sub MarkerAlign {
	my %args       = @_;
	my $self       = $args{self} || miss("self");
	my $markersRef = $args{marker_reference} || miss("marker_reference");
	my $chunk      = $args{chunk};
	if ( defined($chunk) ) {
		my @allmarkers = gather_chunky_markers( self => $self, chunk => $chunk );
		$markersRef = \@allmarkers;
	}
	directoryPrepAndClean( self => $self, marker_reference => $markersRef, chunk => $chunk );
	my $index = -1;
	markerPrep( self => $self, marker_reference => $markersRef, chunk => $chunk );
	debug "after marker prep\n";
	alignAndMask( self => $self, marker_reference => $markersRef, chunk => $chunk );
	debug "AFTER ALIGN and MASK\n";

	# produce a concatenate alignment for the base marker package
<<<<<<< HEAD
	unless ( $Phylosift::Settings::extended ) {
		my @markeralignments = get_noncore_alignment_files( self => $self, chunk => $chunk );
		
		my $outputFastaAA = $self->{"alignDir"} . "/" . Phylosift::Utilities::get_aligner_output_fasta( marker => "concat", chunk => $chunk );
=======
	unless ($Phylosift::Settings::extended) {
		my @markeralignments = getPMPROKMarkerAlignmentFiles( self => $self, chunk => $chunk );

		my $outputFastaAA = $self->{"alignDir"}."/".Phylosift::Utilities::get_aligner_output_fasta( marker => "concat", chunk => $chunk );
>>>>>>> ce4dd2b9

		#		Phylosift::Utilities::concatenate_alignments(
		concatenate_alignments(
								self           => $self,
								output_fasta   => $outputFastaAA,
								output_bayes   => $self->{"alignDir"}."/mrbayes.nex",
								gap_multiplier => 1,
								alignments     => \@markeralignments
		);

		# now concatenate any DNA alignments
<<<<<<< HEAD
		@markeralignments = get_noncore_alignment_files( self => $self, chunk => $chunk, dna => 1 );
		my $output_fasta_DNA = $self->{"alignDir"} . "/" . Phylosift::Utilities::get_aligner_output_fasta( marker => "concat", dna => 1, chunk => $chunk );
=======
		@markeralignments = getPMPROKMarkerAlignmentFiles( self => $self, chunk => $chunk, dna => 1 );
		my $output_fasta_DNA = $self->{"alignDir"}."/".Phylosift::Utilities::get_aligner_output_fasta( marker => "concat", dna => 1, chunk => $chunk );
>>>>>>> ce4dd2b9
		concatenate_alignments(
								self           => $self,
								output_fasta   => $output_fasta_DNA,
								output_bayes   => $self->{"alignDir"}."/mrbayes-dna.nex",
								gap_multiplier => 3,
								alignments     => \@markeralignments
		);

		# produce a concatenate with 16s + DNA alignments
		push( @markeralignments, $self->{"alignDir"}."/".Phylosift::Utilities::get_aligner_output_fasta( marker => "16s_reps_bac", chunk => $chunk ) )
		  if -e $self->{"alignDir"}."/".Phylosift::Utilities::get_aligner_output_fasta( marker => "16s_reps_bac", chunk => $chunk );
		push( @markeralignments, $self->{"alignDir"}."/".Phylosift::Utilities::get_aligner_output_fasta( marker => "16s_reps_arc", chunk => $chunk ) )
		  if -e $self->{"alignDir"}."/".Phylosift::Utilities::get_aligner_output_fasta( marker => "16s_reps_arc", chunk => $chunk );
		push( @markeralignments, $self->{"alignDir"}."/".Phylosift::Utilities::get_aligner_output_fasta( marker => "18s_reps", chunk => $chunk ) )
		  if -e $self->{"alignDir"}."/".Phylosift::Utilities::get_aligner_output_fasta( marker => "18s_reps", chunk => $chunk );
		$output_fasta_DNA = $self->{"alignDir"}."/".Phylosift::Utilities::get_aligner_output_fasta( marker => "concat16", dna => 1, chunk => $chunk );
		concatenate_alignments(
								self           => $self,
								output_fasta   => $output_fasta_DNA,
								output_bayes   => $self->{"alignDir"}."/mrbayes-dna16.nex",
								gap_multiplier => 3,
								alignments     => \@markeralignments
		);
		debug "AFTER concatenateALI\n";
	}
	compute_hits_summary( self => $self, chunk => $chunk );

	# if we're chunking, feed the chunk to the next step
	if ( defined($chunk) && $self->{"mode"} eq "all" ) {
		Phylosift::Utilities::end_timer( name => "runAlign" );
		Phylosift::Utilities::start_timer( name => "runPplacer" );
		Phylosift::pplacer::pplacer( self => $self, marker_reference => $markersRef, chunk => $chunk );
	}
	return $self;
}

=head2 compute_hits_summary

	reads all candidate files and compiles hit numbers for each marker

=cut

sub compute_hits_summary {
	my %args  = @_;
	my $chunk = $args{chunk};
	my $self  = $args{self} || miss("PS Object");
	$chunk = defined $chunk ? ".$chunk" : "";
	my $marker_hits_numbers_ref = Phylosift::Utilities::read_marker_summary( self => $self, path => $self->{"alignDir"} );
	my %marker_hits_numbers     = %{$marker_hits_numbers_ref};
	my @candidates              = glob( $self->{"alignDir"}."/*.updated$chunk.fasta" );
	foreach my $cand_file (@candidates) {
		next if $cand_file =~ m/codon/;
		my $grep_cmd = "grep '>' -c $cand_file";
		$cand_file =~ m/alignDir\/([^\.]+)/;
		my $grep_results = `$grep_cmd`;
		chomp($grep_results);
		$marker_hits_numbers{$1} = 0 unless exists $marker_hits_numbers{$1};
		$marker_hits_numbers{$1} += $grep_results;
	}
	Phylosift::Utilities::print_marker_summary( self => $self, path => $self->{"alignDir"}, summary => \%marker_hits_numbers );
}

=head2 set_default_values

	Set the necessary default values for this module if they haven't been read in by the RC file.

=cut

sub set_default_values {
	my %args = @_;
	my $post = $args{post} || 0;
	if ($post) {
		my $minres = $Phylosift::Settings::isolate && $Phylosift::Settings::besthit ? 40 : 20;
		Phylosift::Settings::set_default( parameter => \$Phylosift::Settings::min_aligned_residues, value => $minres );
	}
	Phylosift::Settings::set_default( parameter => \$Phylosift::Settings::rna_split_size,       value => 500 );
	Phylosift::Settings::set_default( parameter => \$Phylosift::Settings::gap_character,        value => "-" );
	Phylosift::Settings::set_default( parameter => \$Phylosift::Settings::cm_align_long_tau,    value => "1e-6" );
	Phylosift::Settings::set_default( parameter => \$Phylosift::Settings::cm_align_long_mxsize, value => "2500" );

	#Phylosift::Settings::set_default(parameter=>\$Phylosift::Settings::cm_align_long_ali,value=>"");
	Phylosift::Settings::set_default( parameter => \$Phylosift::Settings::cm_align_short_tau,    value => "1e-20" );
	Phylosift::Settings::set_default( parameter => \$Phylosift::Settings::cm_align_short_mxsize, value => "2500" );
	Phylosift::Settings::set_default( parameter => \$Phylosift::Settings::cm_align_short_ali,    value => "-l" );
}

=head2 gather_chunky_markers

=cut

sub gather_chunky_markers {
	my %args              = @_;
	my $self              = $args{self} || miss("PS object");
	my $chunk             = $args{chunk} || miss("Chunk");
	my $type              = $args{type};
	my $seed              = $self->{"blastDir"}."/*.*.candidate.aa.".$chunk.".*";
	my @candidate_markers = glob("$seed");
	my %unique_markers;
	foreach my $line (@candidate_markers) {
		$line =~ m/\/blastDir\/([^\/\.]+)\.\S+.candidate/;
		my $mark = Phylosift::Utilities::get_marker_fullname( marker => $1 );
		$unique_markers{$mark} = 1 if defined($mark) && length($mark) > 0;
	}
	return keys(%unique_markers);
}

=head2 directoryPrepAndClean

=cut

sub directoryPrepAndClean {
	my %args    = @_;
	my $self    = $args{self} || miss("self");
	my $markRef = $args{marker_reference} || miss("marker_reference");
	my $chunk   = $args{chunk};

	#create a directory for the Reads file being processed.
	`mkdir -p "$Phylosift::Settings::file_dir"`;
	`mkdir -p "$self->{"alignDir"}"`;
	for ( my $index = 0; $index < @{$markRef}; $index++ ) {
		my $marker = ${$markRef}[$index];
		my $candidate_file = Phylosift::Utilities::get_candidate_file( self => $self, marker => $marker, type => "", chunk => $chunk );
		if ( -z $candidate_file ) {
			warn "WARNING : the candidate file for $marker is empty\n";
			splice @{$markRef}, $index--, 1;
			next;
		}
	}
	return $self;
}

sub split_rna_on_size {
	my %args      = @_;
	my $in_fasta  = $args{in_file} || miss("in_file");
	my $short_out = $args{short_out} || miss("short_out");
	my $long_out  = $args{long_out} || miss("long_out");
	my $LONG_OUT;
	my $SHORT_OUT;
	my $seq_in = Phylosift::Utilities::open_SeqIO_object( file => $in_fasta );
	while ( my $seq = $seq_in->next_seq ) {
		my $OUT;
		if ( $seq->length > $Phylosift::Settings::rna_split_size ) {
			$LONG_OUT = ps_open( ">>".$long_out ) unless defined $LONG_OUT && fileno $LONG_OUT;
			$OUT = $LONG_OUT;
		} else {
			$SHORT_OUT = ps_open( ">>".$short_out ) unless defined $SHORT_OUT && fileno $SHORT_OUT;
			$OUT = $SHORT_OUT;
		}
		print $OUT ">".$seq->id."\n".$seq->seq."\n";
	}
}

=cut

=head2 markerPrep

=cut

sub markerPrep {
	my %args    = @_;
	my $self    = $args{self} || miss("self");
	my $markRef = $args{marker_reference} || miss("marker_reference");
	my $chunk   = $args{chunk};

	#debug "Running on ".scalar(@{$markRef})." markers\n";
	foreach my $marker ( @{$markRef} ) {
		unless ( Phylosift::Utilities::is_protein_marker( marker => $marker ) ) {

			# separate RNA candidates by size
			my $candidate_long  = Phylosift::Utilities::get_candidate_file( self => $self, marker => $marker, type => ".rna.long",  chunk => $chunk );
			my $candidate_short = Phylosift::Utilities::get_candidate_file( self => $self, marker => $marker, type => ".rna.short", chunk => $chunk );
			unlink($candidate_long);
			unlink($candidate_short);
			foreach my $type (@search_types_rna) {
				my $candidate = Phylosift::Utilities::get_candidate_file( self => $self, marker => $marker, type => $type, chunk => $chunk );
				$candidate = Phylosift::Utilities::escape_char( string => $candidate );
				my @candidate_files = glob("$candidate.*");
				foreach my $cand_file (@candidate_files) {

					#debug "SPLITTING $cand_file\n";
					split_rna_on_size( in_file => $cand_file, short_out => $candidate_short, long_out => $candidate_long );
				}
			}
			next;
		}
		my $new_candidate = Phylosift::Utilities::get_candidate_file( self => $self, marker => $marker, type => "", new => 1, chunk => $chunk );
		unlink($new_candidate);
		foreach my $type (@search_types) {
			my $candidate = Phylosift::Utilities::get_candidate_file( self => $self, marker => $marker, type => $type, chunk => $chunk );
			$candidate = Phylosift::Utilities::escape_char( string => $candidate );
			my @candidate_files = glob("$candidate.*");
			foreach my $cand_file (@candidate_files) {
				next unless -e $cand_file;
				`cat $cand_file >> $new_candidate`;
			}
		}
	}
	return $self;
}

=head2 writeAlignedSeq

=cut

sub writeAlignedSeq {
	my %args        = @_;
	my $self        = $args{self} || miss("self");
	my $OUTPUT      = $args{OUTPUT};
	my $UNMASKEDOUT = $args{UNMASKED_OUT};
	my $prev_name   = $args{prev_name} || miss("prev_name");
	my $prev_seq    = $args{prev_seq} || miss("prev_seq");
	my $seq_count   = $args{seq_count};
	my $orig_seq    = $prev_seq;
	$prev_seq =~ s/[a-z]//g;    # lowercase chars didnt align to model
	$prev_seq =~ s/\.//g;       # shouldnt be any dots
	                            #skip paralogs if we don't want them
	return if $seq_count > 0 && $Phylosift::Settings::besthit;
	my $aligned_count = 0;
	$aligned_count++ while $prev_seq =~ m/[A-Z]/g;
	return if $aligned_count < $Phylosift::Settings::min_aligned_residues;

	#substitute all the non letter or number characters into _ in the IDs to avoid parsing issues in tree viewing programs or others
	my $new_name = $prev_name;
	$self->{"read_names"}{$new_name} = () if ( !exists $self->{"read_names"}{$new_name} );
	push( @{ $self->{"read_names"}{$new_name} }, $prev_name );

	#print the new trimmed alignment
	print $OUTPUT ">$new_name\n$prev_seq\n"      if defined($OUTPUT);
	print $UNMASKEDOUT ">$new_name\n$orig_seq\n" if defined($UNMASKEDOUT);
}
use constant CODONSIZE => 3;

#my $GAP      = $Phylosift::Settings::gap_character;
#my $CODONGAP = $GAP x CODONSIZE;

=head2 aa_to_dna_aln
Function based on BioPerl's aa_to_dna_aln. This one has been modified to preserve . characters and upper/lower casing of the protein
sequence during reverse translation. Needed to mask out HMM aligned sequences.
=cut

sub aa_to_dna_aln {
	my %args = @_;
	my ( $aln, $dnaseqs ) = ( $args{aln}, $args{dna_seqs} );
	my $GAP      = $Phylosift::Settings::gap_character;
	my $CODONGAP = $GAP x CODONSIZE;
	unless (    defined $aln
			 && ref($aln)
			 && $aln->isa('Bio::Align::AlignI') )
	{
		croak(
			'Must provide a valid Bio::Align::AlignI object as the first argument to aa_to_dna_aln, see the documentation for proper usage and the method signature'
		);
	}
	my $alnlen   = $aln->length;
	my $dnaalign = Bio::SimpleAlign->new();
	foreach my $seq ( $aln->each_seq ) {
		my $aa_seqstr = $seq->seq();
		my $id        = $seq->display_id;

		#$id =~ s/\d+\.\d+$//g; # FIXME!! this needs to use lookup table # No longer needed since we use coordinates
		my $dnaseq = $dnaseqs->{$id} || $aln->throw( "cannot find ".$seq->display_id );
		my $start_offset = ( $seq->start - 1 ) * CODONSIZE;
		$dnaseq = $dnaseq->seq();
		my $dnalen = $dnaseqs->{$id}->length;
		my $nt_seqstr;
		my $j = 0;

		for ( my $i = 0; $i < $alnlen; $i++ ) {
			my $char = substr( $aa_seqstr, $i + $start_offset, 1 );
			if ( $char eq $GAP ) {
				$nt_seqstr .= $CODONGAP;
			} elsif ( $char eq "." ) {
				$nt_seqstr .= "...";
			} else {
				if ( length $dnaseq >= $j + CODONSIZE ) {
					if ( $char eq uc($char) ) {
						$nt_seqstr .= uc( substr( $dnaseq, $j, CODONSIZE ) );
					} else {
						$nt_seqstr .= lc( substr( $dnaseq, $j, CODONSIZE ) );
					}
				}
				$j += CODONSIZE;
			}
		}
		$nt_seqstr .= $GAP x ( ( $alnlen * 3 ) - length($nt_seqstr) );
		my $newdna = Bio::LocatableSeq->new(
											 -display_id    => $id,
											 -alphabet      => 'dna',
											 -start         => 1,
											 -end           => length($nt_seqstr),
											 -strand        => 1,
											 -seq           => $nt_seqstr,
											 -verbose       => -1,
											 -nowarnonempty => 1
		);
		$dnaalign->add_seq($newdna);
	}
	return $dnaalign;
}

=head2 alignAndMask

=cut 

sub alignAndMask {
	my %args    = @_;
	my $self    = $args{self} || miss("self");
	my $markRef = $args{marker_reference} || miss("marker_reference");
	my $chunk   = $args{chunk};

	my $long_rna = -1;
	for ( my $index = 0; $index < @{$markRef}; $index++ ) {
		my $marker         = ${$markRef}[$index];
		my $refcount       = 0;
		my $stockholm_file = Phylosift::Utilities::get_marker_stockholm_file( self => $self, marker => $marker );
		my @lines;
		my $protein = Phylosift::Utilities::is_protein_marker( marker => $marker );
		$long_rna = ( $long_rna + 1 ) % 2 unless $protein;
		my $candidate;
		if ( !$protein && $long_rna == 0 ) {
			$candidate = Phylosift::Utilities::get_candidate_file( self => $self, marker => $marker, type => ".rna.short", chunk => $chunk );
			$index--;
		} elsif ( !$protein && $long_rna == 1 ) {
			$candidate = Phylosift::Utilities::get_candidate_file( self => $self, marker => $marker, type => ".rna.long", chunk => $chunk );
		} else {
			$candidate = Phylosift::Utilities::get_candidate_file( self => $self, marker => $marker, type => "", new => 1, chunk => $chunk );
		}
		next unless -e $candidate && -s $candidate > 0;

		my $hmm_file = Phylosift::Utilities::get_marker_hmm_file( self => $self, marker => $marker, loc => 1 );
		Phylosift::Utilities::build_hmm( marker => $marker ) unless -e $hmm_file;
		my $HMM = ps_open($hmm_file);
		while ( my $line = <$HMM> ) {
			if ( $line =~ /NSEQ\s+(\d+)/ ) {
				$refcount = $1;
				last;
			}
		}
		if ( $protein || !$long_rna ) {

			# Align the hits to the reference alignment using HMMER 3
			# pipe in the aligned sequences, trim them further, and write them back out
			my $hmmalign = "$Phylosift::Settings::hmmalign --outformat afa --mapali ".$stockholm_file." $hmm_file \"$candidate\" |";
			debug "Running $hmmalign\n";
			my $HMMALIGN = ps_open($hmmalign);
			@lines = <$HMMALIGN>;
		} else {
			debug "Setting up cmalign for marker $marker\n";

			#if the marker is long rna, use infernal instead of hmmalign
			# use tau=1e-6 instead of default 1e-7 to reduce memory consumption to under 4GB
			my $fasta = "";
			$refcount = 0;
			my $cmalign =
			  "$Phylosift::Settings::cmalign -q --dna --mxsize $Phylosift::Settings::cm_align_long_mxsize --tau $Phylosift::Settings::cm_align_long_tau "
			  .Phylosift::Utilities::get_marker_cm_file(
														 self   => $self,
														 marker => $marker
			  )." $candidate | ";
			debug "Running $cmalign\n";
			my $CMALIGN = ps_open($cmalign);
			$fasta .= Phylosift::Utilities::stockholm2fasta( in => $CMALIGN );
			@lines = split( /\n/, $fasta );
			next if @lines == 0;
		}
		my $mbname = Phylosift::Utilities::get_marker_basename( marker => $marker );

		my $short_rna = $protein ? 0 : !$long_rna;
		my $long      = $protein ? 0 : $long_rna;
		my $outputFastaAA =
		  $self->{"alignDir"}."/".Phylosift::Utilities::get_aligner_output_fasta( marker => $mbname, chunk => $chunk, long => $long, short => $short_rna );
		my $outputFastaDNA = $self->{"alignDir"}."/".Phylosift::Utilities::get_aligner_output_fasta( marker => $mbname, dna => 1, chunk => $chunk );
		my $ALIOUT = ps_open( ">".$outputFastaAA );
		my $prev_seq;
		my $prev_name;
		my $seqCount    = 0;
		my $chunky      = defined($chunk) ? ".$chunk" : "";
		my $UNMASKEDOUT = ps_open( ">".$self->{"alignDir"}."/$mbname$chunky.unmasked" );

		foreach my $line (@lines) {
			chomp $line;
			if ( $line =~ /^>(.+)/ ) {
				my $new_name = $1;
				writeAlignedSeq(
								 self      => $self,
								 prev_name => $prev_name,
								 prev_seq  => $prev_seq,
								 seq_count => 0
				  )
				  if $seqCount <= $refcount
					  && $seqCount > 0;

				writeAlignedSeq(
								 self         => $self,
								 OUTPUT       => $ALIOUT,
								 UNMASKED_OUT => $UNMASKEDOUT,
								 prev_name    => $prev_name,
								 prev_seq     => $prev_seq,
								 seq_count    => $seqCount - $refcount - 1
				) if $seqCount > $refcount && $seqCount > 0;
				$seqCount++;
				$prev_name = $new_name;
				$prev_seq  = "";
			} else {
				$prev_seq .= $line;
			}
		}
		writeAlignedSeq( self => $self, prev_name => $prev_name, prev_seq => $prev_seq, seq_count => 0 )
		  if $seqCount <= $refcount && $seqCount > 0;
		writeAlignedSeq(
						 self         => $self,
						 OUTPUT       => $ALIOUT,
						 UNMASKED_OUT => $UNMASKEDOUT,
						 prev_name    => $prev_name,
						 prev_seq     => $prev_seq,
						 seq_count    => $seqCount - $refcount - 1
		) if $seqCount > $refcount;
		$seqCount -= $refcount;
		close $UNMASKEDOUT;
		close $ALIOUT;

		my $type = $self->{readtype};
		unless ( defined($type) ) {
			my $reads_file = ps_open( $self->{"readsFile"} );
			$type = Phylosift::Utilities::get_sequence_input_type($reads_file) unless defined $type;
		}
		if ( $type->{seqtype} ne "protein" && Phylosift::Utilities::is_protein_marker( marker => $marker ) ) {

			# do we need to output a nucleotide alignment in addition to the AA alignment?
			my %referenceNuc = ();    # this will collect all the nucleotide seqs for the marker by name
			foreach my $type (@search_types) {

				#if it exists read the reference nucleotide sequences for the candidates
				my $core_file_name = Phylosift::Utilities::get_candidate_file( self => $self, marker => $marker, type => $type, dna => 1, chunk => $chunk );
				$core_file_name = Phylosift::Utilities::escape_char( string => $core_file_name );
				my @candidate_files = glob("$core_file_name.*");
				foreach my $cand_file (@candidate_files) {
					if ( -e $cand_file && -e $outputFastaAA ) {
						my $REFSEQSIN = ps_open($cand_file);
						my $currID    = "";
						my $currSeq   = "";
						while ( my $line = <$REFSEQSIN> ) {
							chomp($line);
							if ( $line =~ m/^>(.*)/ ) {
								$currID = $1;
							} else {
								my $tempseq = Bio::PrimarySeq->new( -seq => $line, -id => $currID, -nowarnonempty => 1 );

								#debug "ID : $currID \t BioPerlID : ".$tempseq->id."\n";
								$referenceNuc{$currID} = $tempseq;
							}
						}
						close($REFSEQSIN);
					}
				}
			}
			my $ALITRANSOUT = ps_open( ">>".$outputFastaDNA );
			debug "MARKER : $mbname\n";
			my $aa_ali = new Bio::AlignIO( -file => $self->{"alignDir"}."/$mbname$chunky.unmasked", -format => 'fasta' );
			if ( my $aln = $aa_ali->next_aln() ) {
				my $dna_ali = &aa_to_dna_aln( aln => $aln, dna_seqs => \%referenceNuc );
				foreach my $seq ( $dna_ali->each_seq() ) {
					my $cleanseq = $seq->seq;
					$cleanseq =~ s/\.//g;
					$cleanseq =~ s/[a-z]//g;
					print $ALITRANSOUT ">".$seq->id."\n".$cleanseq."\n";
				}
			}
			close($ALITRANSOUT);
		}

		#checking if sequences were written to the marker alignment file
		if ( $seqCount == 0 ) {

			#removing the marker from the list if no sequences were added to the alignment file
			warn "Masking thresholds failed, removing $marker from the list\n";
			splice @{$markRef}, $index--, 1 if $protein;    # index may have been changed if not protein
		} elsif ( $seqCount > 1 && $Phylosift::Settings::unique ) {
			unlink($outputFastaAA);
			unlink($outputFastaDNA);
			unlink( $self->{"alignDir"}."/$mbname$chunky.unmasked" );
		}

		# check alignments so it merges sequences in case of paired end reads
		if ( defined($Phylosift::Settings::paired) && $Phylosift::Settings::paired ) {

			#debug "PAIRED : " . $Phylosift::Settings::paired . "\n";
			merge_alignment( self => $self, alignment_file => $self->{"alignDir"}."/$mbname$chunky.unmasked", type => 'AA' );
			merge_alignment( self => $self, alignment_file => $outputFastaAA, type => 'AA' );
			if ( Phylosift::Utilities::is_protein_marker( marker => $marker ) ) {
				merge_alignment( self => $self, alignment_file => $outputFastaDNA, type => 'DNA' );
			}
		}
	}
}

=head2 merge_alignment

merge alignments by combining sequences from paired end reads.
If aligned columns do not match an X will be used for amino acids and a N will be used for nucleotides
if a residue will always win over a gap
=cut

sub merge_alignment {
	my %args     = @_;
	my $self     = $args{self};
	my $ali_file = $args{alignment_file};
	my $type     = $args{type};
	my %seqs     = ();
	my $seq_IO   = Phylosift::Utilities::open_SeqIO_object( file => $ali_file );
	my %coord    = ();
	while ( my $seq = $seq_IO->next_seq() ) {
		my $core = "";
		if ( $seq->id =~ m/^(\d+)(\.\d+\.\d+\.\d+)$/ ) {
			$core = $1;
			if ( exists $coord{$core} ) {
				$coord{$core} .= $2 if exists $coord{$core};
			} else {
				$coord{$core} = $2;
			}
		}
		if ( exists $seqs{$core} ) {
			my @seq1 = split( //, $seqs{$core} );
			my @seq2 = split( //, $seq->seq );
			my $result_seq = "";
			for ( my $i = 0; $i < length( $seqs{$core} ); $i++ ) {
				if ( $seq1[$i] eq $seq2[$i] ) {
					$result_seq .= $seq1[$i];
				} elsif ( $seq1[$i] =~ /[a-z]/ && $seq2[$i] =~ m/[a-z]/ && $seq1[$i] ne $seq2[$i] ) {
					$result_seq .= $type eq 'AA' ? 'x' : 'n';
				} elsif ( $seq1[$i] =~ /[A-Z]/ && $seq2[$i] =~ m/[A-Z]/ && $seq1[$i] ne $seq2[$i] ) {
					$result_seq .= $type eq 'AA' ? 'X' : 'N';
				} elsif ( $seq1[$i] =~ /[-\.]/ && $seq2[$i] =~ m/[A-Za-z]/ ) {
					$result_seq .= $seq2[$i];
				} elsif ( $seq1[$i] =~ m/[A-Za-z]/ && $seq2[$i] =~ /[-\.]/ ) {
					$result_seq .= $seq1[$i];
				} else {
					debug "FOUND A SPECIAL CASE $seq1[$i] $seq2[$i]\n";
				}
			}
			$seqs{$core} = $result_seq;
		} else {
			$seqs{$core} = $seq->seq;
		}
	}

	#print to the alignment file
	my $FH = ps_open( ">".$ali_file );
	foreach my $core ( keys %seqs ) {
		print $FH ">".$core;
		print $FH $coord{$core} if exists $coord{$core};
		print $FH "\n".$seqs{$core}."\n";
	}
	close($FH);
}

=head get_noncore_alignment_files

Gathers the filenames for alignment files in the AlignDir for a specific chunk and sequence type (DNA/protein)
Returns an Array of filenames
Skips all Core marker names

=cut

sub get_noncore_alignment_files {
	my %args             = @_;
	my $self             = $args{self} || miss("self");
	my $chunk            = $args{chunk};
	my $dna              = $args{dna};
	my @markeralignments = ();
	my @marker_list      = Phylosift::Utilities::gather_markers();
	foreach my $marker (@marker_list) {
		next unless $marker =~ /DNGNGWU/ || $marker =~ /PMPROK/;
		push( @markeralignments, $self->{"alignDir"}."/".Phylosift::Utilities::get_aligner_output_fasta( marker => $marker, chunk => $chunk, dna => $dna ) );
	}
	return @markeralignments;
}

sub concatenate_alignments {
	my %args          = @_;
	my $self          = $args{self};
	my $output_fasta  = $args{output_fasta};
	my $gapmultiplier = $args{gap_multiplier};    # 1 for protein, 3 for reverse-translated DNA
	my $aln_ref       = $args{alignments};
	my %concat_aln;
	my $cur_len   = 0;
	my $seq_count = 0;
	my %id_coords;

	foreach my $alnfile (@$aln_ref) {
		my $marker = basename($alnfile);
		$marker =~ s/\..+//g;                     # FIXME: this should really come from a list of markers
		$gapmultiplier = 1 if ( $marker =~ /16s/ || $marker =~ /18s/ );
		my $len = Phylosift::Utilities::get_marker_length( self => $self, marker => $marker );
		if ( -e $alnfile ) {
			my $ALN = ps_open($alnfile);
			my $id;
			while ( my $line = <$ALN> ) {
				chomp $line;
				if ( $line =~ />(\d+)\.(.+)/ ) {
					$seq_count++;
					$id = $1;
					$id = basename( $self->{"readsFile"} ) if $Phylosift::Settings::isolate && $Phylosift::Settings::besthit;
					my $coords = $2;
					$id_coords{$id} = [] unless defined( $id_coords{$id} );
					push( @{ $id_coords{$id} }, $coords );
				} elsif ( defined($id) ) {
					$concat_aln{$id} = "" unless defined( $concat_aln{$id} );
					my $gapfill = $cur_len - length( $concat_aln{$id} );
					$gapfill = $gapfill < 0 ? 0 : $gapfill;
					$concat_aln{$id} .= "-" x $gapfill;
					$concat_aln{$id} .= $line;
				}
			}
		}
		$cur_len += $len * $gapmultiplier;
	}

	#return if $seq_count <= 0; #don't print an empty file if we don't need to
	# write out the alignment
	my $ALNOUT = ps_open( ">".$output_fasta );
	foreach my $id ( keys(%concat_aln) ) {

		# gapfill for the last marker
		my $gapfill = $cur_len - length( $concat_aln{$id} );
		$gapfill = $gapfill < 0 ? 0 : $gapfill;
		$concat_aln{$id} .= "-" x $gapfill;
		my $gcount = ( $concat_aln{$id} =~ tr/-// );
		next if ( $gcount == length( $concat_aln{$id} ) );    # don't write an all-gap seq. these can slip through sometimes.
		                                                      # write
		print $ALNOUT ">$id.".join( ".", @{ $id_coords{$id} } )."\n$concat_aln{$id}\n";
	}
}

=head1 AUTHOR

Aaron Darling, C<< <aarondarling at ucdavis.edu> >>
Guillaume Jospin, C<< <gjospin at ucdavis.edu> >>

=head1 BUGS

Please report any bugs or feature requests to C<bug-phylosift-phylosift at rt.cpan.org>, or through
the web interface at L<http://rt.cpan.org/NoAuth/ReportBug.html?Queue=Phylosift-Phylosift>.  I will be notified, and then you'll
automatically be notified of progress on your bug as I make changes.




=head1 SUPPORT

You can find documentation for this module with the perldoc command.

    perldoc Phylosift::Phylosift


You can also look for information at:

=over 4

=item * RT: CPAN's request tracker (report bugs here)

L<http://rt.cpan.org/NoAuth/Bugs.html?Dist=Phylosift-Phylosift>

=item * AnnoCPAN: Annotated CPAN documentation

L<http://annocpan.org/dist/Phylosift-Phylosift>

=item * CPAN Ratings

L<http://cpanratings.perl.org/d/Phylosift-Phylosift>

=item * Search CPAN

L<http://search.cpan.org/dist/Phylosift-Phylosift/>

=back


=head1 ACKNOWLEDGEMENTS


=head1 LICENSE AND COPYRIGHT

Copyright 2011 Aaron Darling and Guillaume Jospin.

This program is free software; you can redistribute it and/or modify it
under the terms of either: the GNU General Public License as published
by the Free Software Foundation.

See http://dev.perl.org/licenses/ for more information.


=cut

1;    # End of Phylosift::MarkerAlign.pm<|MERGE_RESOLUTION|>--- conflicted
+++ resolved
@@ -76,17 +76,10 @@
 	debug "AFTER ALIGN and MASK\n";
 
 	# produce a concatenate alignment for the base marker package
-<<<<<<< HEAD
-	unless ( $Phylosift::Settings::extended ) {
+	unless ($Phylosift::Settings::extended) {
 		my @markeralignments = get_noncore_alignment_files( self => $self, chunk => $chunk );
-		
-		my $outputFastaAA = $self->{"alignDir"} . "/" . Phylosift::Utilities::get_aligner_output_fasta( marker => "concat", chunk => $chunk );
-=======
-	unless ($Phylosift::Settings::extended) {
-		my @markeralignments = getPMPROKMarkerAlignmentFiles( self => $self, chunk => $chunk );
 
 		my $outputFastaAA = $self->{"alignDir"}."/".Phylosift::Utilities::get_aligner_output_fasta( marker => "concat", chunk => $chunk );
->>>>>>> ce4dd2b9
 
 		#		Phylosift::Utilities::concatenate_alignments(
 		concatenate_alignments(
@@ -98,13 +91,9 @@
 		);
 
 		# now concatenate any DNA alignments
-<<<<<<< HEAD
 		@markeralignments = get_noncore_alignment_files( self => $self, chunk => $chunk, dna => 1 );
-		my $output_fasta_DNA = $self->{"alignDir"} . "/" . Phylosift::Utilities::get_aligner_output_fasta( marker => "concat", dna => 1, chunk => $chunk );
-=======
-		@markeralignments = getPMPROKMarkerAlignmentFiles( self => $self, chunk => $chunk, dna => 1 );
-		my $output_fasta_DNA = $self->{"alignDir"}."/".Phylosift::Utilities::get_aligner_output_fasta( marker => "concat", dna => 1, chunk => $chunk );
->>>>>>> ce4dd2b9
+		my $output_fasta_DNA =
+		  $self->{"alignDir"}."/".Phylosift::Utilities::get_aligner_output_fasta( marker => "concat", dna => 1, chunk => $chunk );
 		concatenate_alignments(
 								self           => $self,
 								output_fasta   => $output_fasta_DNA,
@@ -259,6 +248,7 @@
 
 =cut
 
+
 =head2 markerPrep
 
 =cut
@@ -354,8 +344,7 @@
 			 && ref($aln)
 			 && $aln->isa('Bio::Align::AlignI') )
 	{
-		croak(
-			'Must provide a valid Bio::Align::AlignI object as the first argument to aa_to_dna_aln, see the documentation for proper usage and the method signature'
+		croak(    'Must provide a valid Bio::Align::AlignI object as the first argument to aa_to_dna_aln, see the documentation for proper usage and the method signature'
 		);
 	}
 	my $alnlen   = $aln->length;
@@ -460,10 +449,9 @@
 			$refcount = 0;
 			my $cmalign =
 			  "$Phylosift::Settings::cmalign -q --dna --mxsize $Phylosift::Settings::cm_align_long_mxsize --tau $Phylosift::Settings::cm_align_long_tau "
-			  .Phylosift::Utilities::get_marker_cm_file(
-														 self   => $self,
-														 marker => $marker
-			  )." $candidate | ";
+			  .Phylosift::Utilities::get_marker_cm_file(          self   => $self,
+														 marker => $marker )
+			  ." $candidate | ";
 			debug "Running $cmalign\n";
 			my $CMALIGN = ps_open($cmalign);
 			$fasta .= Phylosift::Utilities::stockholm2fasta( in => $CMALIGN );
@@ -495,7 +483,7 @@
 								 seq_count => 0
 				  )
 				  if $seqCount <= $refcount
-					  && $seqCount > 0;
+				  && $seqCount > 0;
 
 				writeAlignedSeq(
 								 self         => $self,
@@ -504,7 +492,8 @@
 								 prev_name    => $prev_name,
 								 prev_seq     => $prev_seq,
 								 seq_count    => $seqCount - $refcount - 1
-				) if $seqCount > $refcount && $seqCount > 0;
+				  )
+				  if $seqCount > $refcount && $seqCount > 0;
 				$seqCount++;
 				$prev_name = $new_name;
 				$prev_seq  = "";
@@ -521,7 +510,8 @@
 						 prev_name    => $prev_name,
 						 prev_seq     => $prev_seq,
 						 seq_count    => $seqCount - $refcount - 1
-		) if $seqCount > $refcount;
+		  )
+		  if $seqCount > $refcount;
 		$seqCount -= $refcount;
 		close $UNMASKEDOUT;
 		close $ALIOUT;
