package Phylosift::MarkerAlign;
use Cwd;
use warnings;
use strict;
use Getopt::Long;
use Bio::AlignIO;
use Bio::SearchIO;
use Bio::SeqIO;
use List::Util qw(min);
use Carp;
use Phylosift::Phylosift;
use Phylosift::Utilities qw(:all);

=head1 NAME

Phylosift::MarkerAlign - Subroutines to align reads to marker HMMs

=head1 VERSION

Version 0.01

=cut

our $VERSION = '0.01';

=head1 SYNOPSIS

Run HMMalign for a list of families from .candidate files located in $workingDir/PS_temp/Blast_run/


input : Filename containing the marker list


output : An alignment file for each marker listed in the input file

Option : -threaded = #    Runs Hmmalign using multiple processors.


Perhaps a little code snippet.

    use Phylosift::Phylosift;

    my $foo = Phylosift::Phylosift->new();
    ...

=head1 EXPORT

A list of functions that can be exported.  You can delete this section
if you don't export anything, such as for a purely object-oriented module.

=head1 SUBROUTINES/METHODS

=head2 MarkerAlign

=cut

my $minAlignedResidues = 20;

sub MarkerAlign {
    my %args=@_;
	my $self       = $args{self};
	my $markersRef = $args{marker_reference};
	my @allmarkers = @{$markersRef};
	debug "beforeDirprepClean @{$markersRef}\n";
	directoryPrepAndClean(self=> $self,marker_reference=> $markersRef );
	debug "AFTERdirprepclean @{$markersRef}\n";
	my $index = -1;
	markerPrepAndRun( self=>$self, marker_reference=>$markersRef );
	debug "after HMMSEARCH PARSE\n";
	alignAndMask( self=>$self, marker_reference=>$markersRef );
	debug "AFTER ALIGN and MASK\n";

	# produce a concatenate alignment for the base marker package
	unless($self->{"extended"}){
		my @markeralignments = getPMPROKMarkerAlignmentFiles( self=>$self, marker_reference=>\@allmarkers );
		my $outputFastaAA = $self->{"alignDir"} . "/" . Phylosift::Utilities::get_aligner_output_fasta_AA(marker=>"concat");
		Phylosift::Utilities::concatenate_alignments( self=>$self, output_fasta=>$outputFastaAA, output_bayes=>$self->{"alignDir"} . "/mrbayes.nex", gap_multiplier=>1,alignments=> \@markeralignments );
		# now concatenate any DNA alignments
		for ( my $i = 0 ; $i < @markeralignments ; $i++ ) {
			$markeralignments[$i] =~ s/trim.fasta/trim.fna.fasta/g;
			splice @markeralignments, $i--, 1 unless( -f $markeralignments[$i]);
		}
		my $outputFastaDNA = $self->{"alignDir"} . "/" . Phylosift::Utilities::get_aligner_output_fasta_DNA(marker=>"concat");
		Phylosift::Utilities::concatenate_alignments(self=> $self, output_fasta=>$outputFastaDNA, output_bayes=>$self->{"alignDir"} . "/mrbayes-dna.nex", gap_multiplier=>3, alignments=>\@markeralignments );
		debug "AFTER concatenateALI\n";
	}
	return $self;
}

=head2 directoryPrepAndClean

=cut

sub directoryPrepAndClean {
    my %args = @_;
	my $self    = $args{self};
	my $markRef = $args{marker_reference};
	`mkdir -p $self->{"tempDir"}`;

	#create a directory for the Reads file being processed.
	`mkdir -p $self->{"fileDir"}`;
	`mkdir -p $self->{"alignDir"}`;
	for ( my $index = 0 ; $index < @{$markRef} ; $index++ ) {
		my $marker = ${$markRef}[$index];
		my $candidate_file = Phylosift::Utilities::get_candidate_file(self=>$self,marker=>$marker,type=>"");
		if ( -z $candidate_file ) {
			warn "WARNING : the candidate file for $marker is empty\n";
			splice @{$markRef}, $index--, 1;
			next;
		}
	}
	return $self;
}
my @search_types = ( "", ".blastx", ".blastp", ".rap", ".blast" );

=cut

=head2 markerPrepAndRun

=cut

sub markerPrepAndRun {
    my %args = @_;
	my $self    = $args{self};
	my $markRef = $args{marker_reference};
	debug "ALIGNDIR : " . $self->{"alignDir"} . "\n";
	foreach my $marker ( @{$markRef} ) {
		next unless Phylosift::Utilities::is_protein_marker( marker => $marker );
		my $hmm_file = Phylosift::Utilities::get_marker_hmm_file(self=> $self, marker=>$marker, loc=>1 );
		my $stockholm_file = Phylosift::Utilities::get_marker_stockholm_file( self=>$self,marker=> $marker );
		unless ( -e $hmm_file && -e $stockholm_file ) {
			my $trimfinalFile = Phylosift::Utilities::get_trimfinal_marker_file( self=>$self, marker=>$marker );

			#converting the marker's reference alignments from Fasta to Stockholm (required by Hmmer3)
			Phylosift::Utilities::fasta2stockholm(fasta=> "$trimfinalFile",output=> $stockholm_file );

			#build the Hmm for the marker using Hmmer3
			if ( !-e $hmm_file ) {
				`$Phylosift::Utilities::hmmbuild $hmm_file $stockholm_file`;
			}
		}
		my $new_candidate = Phylosift::Utilities::get_candidate_file(self=>$self,marker=>$marker,type=>"",new=>1);
		unlink($new_candidate);
		foreach my $type (@search_types) {
			my $candidate = Phylosift::Utilities::get_candidate_file(self=>$self,marker=>$marker,type=>$type);
			next unless -e $candidate;
			
			my $fifo_out = $self->{"alignDir"}."/".Phylosift::Utilities::get_marker_basename(marker=>$marker).".tmpout.fifo";
			`mkfifo $fifo_out`;
			system("$Phylosift::Utilities::hmmsearch -E 10 --cpu ".$self->{"threads"}." --max --tblout $fifo_out $hmm_file $candidate > /dev/null &");
			open(my $HMMSEARCH, $fifo_out);
			hmmsearch_parse(self=>$self, marker=>$marker, type=>$type, HMMSEARCH=>$HMMSEARCH);
			unlink( $fifo_out );
		}
	}
	return $self;
}

=head2 hmmsearchParse

=cut

sub hmmsearch_parse {
	my %args = @_;
	my $self = $args{self};
	my $marker = $args{marker};
	my $type = $args{type};
	my $HMMSEARCH = $args{HMMSEARCH};

	my %hmmHits   = ();
	my %hmmScores = ();
	my $countHits = 0;
	while (<$HMMSEARCH>) {
		chomp($_);
		if ( $_ =~ m/^(\S+)\s+-\s+(\S+)\s+-\s+(\S+)\s+(\S+)/ ) {
			$countHits++;
			my $hitname     = $1;
			my $basehitname = $1;
			my $hitscore    = $4;
			if ( !defined( $hmmScores{$basehitname} ) || $hmmScores{$basehitname} < $hitscore ) {
				$hmmScores{$basehitname} = $hitscore;
				$hmmHits{$basehitname}   = $hitname;
			}
		}
	}
	

	my $new_candidate = Phylosift::Utilities::get_candidate_file(self=>$self,marker=>$marker,type=>"",new=>1);
	$new_candidate = ">".$new_candidate if -f $new_candidate; # append if the file already exists
	$new_candidate = ">".$new_candidate; # otherwise make a new one
	open( NEWCANDIDATE, $new_candidate ) || croak "Unable to write $new_candidate\n";
	my $candidate = Phylosift::Utilities::get_candidate_file(self=>$self,marker=>$marker,type=>$type);
	my $seqin = Phylosift::Utilities::open_SeqIO_object(file=>$candidate);
	while ( my $sequence = $seqin->next_seq ) {
		my $baseid = $sequence->id;
		if ( exists $hmmHits{$baseid} && $hmmHits{$baseid} eq $sequence->id ) {
			print NEWCANDIDATE ">" . $sequence->id . "\n" . $sequence->seq . "\n";
		}
	}
	close(NEWCANDIDATE);
}

=head2 writeAlignedSeq

=cut

sub writeAlignedSeq {
    my %args = @_;
	my $self        = $args{self};
	my $OUTPUT      = $args{output};
	my $UNMASKEDOUT = $args{unmasked_out};
	my $prev_name   = $args{prev_name};
	my $prev_seq    = $args{prev_seq};
	my $seq_count   = $args{seq_count};
	my $orig_seq    = $prev_seq;
	if(!defined($prev_seq)){
		print "abc";
	}
	$prev_seq =~ s/[a-z]//g;    # lowercase chars didnt align to model
	$prev_seq =~ s/\.//g;       # shouldnt be any dots
	                            #skip paralogs if we don't want them
	return if $seq_count > 0 && $self->{"besthit"};
	my $aligned_count = 0;
	$aligned_count++ while $prev_seq =~ m/[A-Z]/g;
	return if $aligned_count < $minAlignedResidues;

	#substitute all the non letter or number characters into _ in the IDs to avoid parsing issues in tree viewing programs or others
	$prev_name = Phylosift::Summarize::treeName($prev_name);

	#add a paralog ID if we're running in isolate mode and more than one good hit
	$prev_name .= "_p$seq_count" if $seq_count > 0 && $self->{"isolate"};

	#print the new trimmed alignment
	print $OUTPUT ">$prev_name\n$prev_seq\n" if defined($OUTPUT);
	print $UNMASKEDOUT ">$prev_name\n$orig_seq\n" if defined($UNMASKEDOUT);
}
use constant CODONSIZE => 3;
my $GAP      = '-';
my $CODONGAP = $GAP x CODONSIZE;

=head2 aa_to_dna_aln
Function based on BioPerl's aa_to_dna_aln. This one has been modified to preserve . characters and upper/lower casing of the protein
sequence during reverse translation. Needed to mask out HMM aligned sequences.
=cut

sub aa_to_dna_aln {
    my %args = @_;
	my ( $aln, $dnaseqs ) = ($args{aln},$args{dna_seqs});
	unless (    defined $aln
			 && ref($aln)
			 && $aln->isa('Bio::Align::AlignI') )
	{
		croak(
'Must provide a valid Bio::Align::AlignI object as the first argument to aa_to_dna_aln, see the documentation for proper usage and the method signature' );
	}
	my $alnlen   = $aln->length;
	my $dnaalign = Bio::SimpleAlign->new();
	foreach my $seq ( $aln->each_seq ) {
		my $aa_seqstr    = $seq->seq();
		my $id           = $seq->display_id;
		my $dnaseq       = $dnaseqs->{$id} || $aln->throw( "cannot find " . $seq->display_id );
		my $start_offset = ( $seq->start - 1 ) * CODONSIZE;
		$dnaseq = $dnaseq->seq();
		my $dnalen = $dnaseqs->{$id}->length;
		my $nt_seqstr;
		my $j = 0;

		for ( my $i = 0 ; $i < $alnlen ; $i++ ) {
			my $char = substr( $aa_seqstr, $i + $start_offset, 1 );
			if ( $char eq $GAP ) {
				$nt_seqstr .= $CODONGAP;
			} elsif ( $char eq "." ) {
				$nt_seqstr .= "...";
			} else {
				if(length $dnaseq >= $j + CODONSIZE){
					if ( $char eq uc($char) ) {
						$nt_seqstr .= uc( substr( $dnaseq, $j, CODONSIZE ) );
					} else {
						$nt_seqstr .= lc( substr( $dnaseq, $j, CODONSIZE ) );
					}
				}
				$j += CODONSIZE;
			}
		}
		$nt_seqstr .= $GAP x ( ( $alnlen * 3 ) - length($nt_seqstr) );
		my $newdna = Bio::LocatableSeq->new(
											 -display_id    => $id,
											 -alphabet      => 'dna',
											 -start         => 1,
											 -end           => $j,
											 -strand        => 1,
											 -seq           => $nt_seqstr,
											 -nowarnonempty => 1
		);
		$dnaalign->add_seq($newdna);
	}
	return $dnaalign;
}

=head2 alignAndMask

=cut 

sub alignAndMask {
    my %args = @_;
    my $self             = $args{self};
	my $markRef          = $args{marker_reference};
	for ( my $index = 0 ; $index < @{$markRef} ; $index++ ) {
		my $marker         = ${$markRef}[$index];
		my $refcount       = 0;
		my $stockholm_file = Phylosift::Utilities::get_marker_stockholm_file( self=>$self,marker=> $marker );
		my $hmmalign       = "";
		my $cmalign        = "";
		if ( Phylosift::Utilities::is_protein_marker( marker => $marker ) ) {
			my $new_candidate = Phylosift::Utilities::get_candidate_file(self=>$self,marker=>$marker,type=>"",new=>1);
			next unless -e $new_candidate && -s $new_candidate > 0;
			my $hmm_file = Phylosift::Utilities::get_marker_hmm_file(self=> $self, marker=>$marker, loc=>1 );
			open( HMM, $hmm_file );
			while ( my $line = <HMM> ) {
				if ( $line =~ /NSEQ\s+(\d+)/ ) {
					$refcount = $1;
					last;
				}
			}

			# Align the hits to the reference alignment using Hmmer3
			# pipe in the aligned sequences, trim them further, and write them back out
			$hmmalign =
			    "$Phylosift::Utilities::hmmalign --outformat afa --mapali "
			  . $stockholm_file
			  . " $hmm_file $new_candidate |";
		} else {
			debug "Setting up cmalign for marker $marker\n";
			my $candidate = Phylosift::Utilities::get_candidate_file(self=>$self,marker=>$marker,type=>".rna");
			next unless ( -e $candidate );
			$refcount = Phylosift::Utilities::get_count_from_reps(self=> $self,marker=> $marker );
			#if the marker is rna, use infernal instead of hmmalign
			# use tau=1e-6 instead of default 1e-7 to reduce memory consumption to under 4GB
			$cmalign =
			    "$Phylosift::Utilities::cmalign -q -l --dna --tau 1e-6 "
			  . Phylosift::Utilities::get_marker_cm_file( self=>$self, marker=>$marker ) . " $candidate | ";
		}
		my $outputFastaAA  = $self->{"alignDir"} . "/" . Phylosift::Utilities::get_aligner_output_fasta_AA(marker=>$marker);
		my $outputFastaDNA = $self->{"alignDir"} . "/" . Phylosift::Utilities::get_aligner_output_fasta_DNA(marker=>$marker);
		my $mbname = Phylosift::Utilities::get_marker_basename(marker=>$marker);
		open( my $aliout, ">" . $outputFastaAA ) or die "Couldn't open $outputFastaAA for writing\n";
		my $updatedout;
		my $prev_seq;
		my $prev_name;
		my $seqCount = 0;
		my @lines;

		if ( Phylosift::Utilities::is_protein_marker( marker => $marker ) ) {
			debug "Running $hmmalign\n";
			open( HMMALIGN, $hmmalign );
			@lines = <HMMALIGN>;
		} else {
			debug "Running $cmalign\n";
			open( my $CMALIGN, $cmalign );
			my $sto = Phylosift::Utilities::stockholm2fasta( in => $CMALIGN );
			@lines = split( /\n/, $sto );
			$refcount = 0;
		}
		open( my $UNMASKEDOUT, ">" . $self->{"alignDir"} . "/$mbname.unmasked" );
		my $null;
		foreach my $line (@lines) {
			chomp $line;
			if ( $line =~ /^>(.+)/ ) {
				my $new_name = $1;
				if ( Phylosift::Utilities::is_protein_marker( marker => $marker ) ) {
					writeAlignedSeq( self=>$self, output=>$updatedout, unmasked_out=>$null, prev_name=>$prev_name, prev_seq=>$prev_seq, seq_count=>0 ) if $seqCount <= $refcount && $seqCount > 0;
<<<<<<< HEAD
					writeAlignedSeq( self=>$self, output=>$aliout,unmasked_out=> $UNMASKEDOUT,prev_name=> $prev_name, prev_seq=>$prev_seq, seq_count=>$seqCount - $refcount - 1 ) if $seqCount > $refcount;
				} else {
					writeAlignedSeq( self=>$self,output=> $aliout, unmasked_out=>$UNMASKEDOUT, prev_name=>$prev_name,prev_seq=> $prev_seq,seq_count=> $seqCount - 1) if $seqCount > 0;
=======
					writeAlignedSeq( self=>$self, output=>$aliout,unmasked_out=> $UNMASKEDOUT,prev_name=> $prev_name, prev_seq=>$prev_seq, seq_count=>$seqCount - $refcount - 1) if $seqCount > $refcount  && $seqCount > 0;
				} else {
					writeAlignedSeq( self=>$self,output=> $aliout, unmasked_out=>$UNMASKEDOUT, prev_name=>$prev_name,prev_seq=> $prev_seq,seq_count=> $seqCount ) if $seqCount > 0;
>>>>>>> db7cb84c
				}
				$seqCount++;
				$prev_name = $new_name;
				$prev_seq  = "";
			} else {
				$prev_seq .= $line;
			}
		}
		if ( Phylosift::Utilities::is_protein_marker( marker => $marker ) ) {
<<<<<<< HEAD
			writeAlignedSeq( self=>$self,output=> $updatedout,unmasked_out=> $null,prev_name=> $prev_name, prev_seq=>$prev_seq, seq_count=>0 ) if $seqCount <= $refcount  && $seqCount > 0;
			writeAlignedSeq( self=>$self, output=>$aliout, unmasked_out=>    $UNMASKEDOUT, prev_name=>$prev_name, prev_seq=>$prev_seq,seq_count=> $seqCount - $refcount - 1) if $seqCount > $refcount;
		} else {
			writeAlignedSeq( self=>$self,output=> $aliout, unmasked_out=>$UNMASKEDOUT, prev_name=>$prev_name,prev_seq=> $prev_seq,seq_count=> $seqCount - 1);
=======
			writeAlignedSeq( self=>$self,output=> $updatedout,unmasked_out=> $null,prev_name=> $prev_name, prev_seq=>$prev_seq, seq_count=>0 ) if $seqCount <= $refcount && $seqCount > 0;
			writeAlignedSeq( self=>$self, output=>$aliout, unmasked_out=>    $UNMASKEDOUT, prev_name=>$prev_name, prev_seq=>$prev_seq,seq_count=> $seqCount - $refcount - 1) if $seqCount > $refcount;
		} else {
			writeAlignedSeq( self=>$self,output=> $aliout, unmasked_out=>$UNMASKEDOUT, prev_name=>$prev_name,prev_seq=> $prev_seq,seq_count=> $seqCount ) if $seqCount > 0;
>>>>>>> db7cb84c
		}
		$seqCount -= $refcount;
		close $UNMASKEDOUT;

		# do we need to output a nucleotide alignment in addition to the AA alignment?
		
		foreach my $type (@search_types) {
			if ( -e $self->{"blastDir"} . "/$marker$type.candidate.ffn" && -e $outputFastaAA ) {
	
				#if it exists read the reference nucleotide sequences for the candidates
				my %referenceNuc = ();
				open( REFSEQSIN, $self->{"blastDir"} . "/$marker$type.candidate.ffn" )
				  or die "Couldn't open " . $self->{"alignDir"} . "/$marker$type.candidate.ffn for reading\n";
				my $currID  = "";
				my $currSeq = "";
				while ( my $line = <REFSEQSIN> ) {
					chomp($line);
					if ( $line =~ m/^>(.*)/ ) {
						$currID = $1;
					} else {
						my $tempseq = Bio::PrimarySeq->new( -seq => $line, -id => $currID, -nowarnonempty => 1 );
						$referenceNuc{$currID} = $tempseq;
					}
				}
				close(REFSEQSIN);
				open( ALITRANSOUT, ">" . $outputFastaDNA ) or die "Couldn't open " . $outputFastaDNA / " for writing\n";
				my $aa_ali = new Bio::AlignIO( -file => $self->{"alignDir"} . "/$marker.unmasked", -format => 'fasta' );
				if ( my $aln = $aa_ali->next_aln() ) {
					my $dna_ali = &aa_to_dna_aln( aln=>$aln, dna_seqs=>\%referenceNuc );
					foreach my $seq ( $dna_ali->each_seq() ) {
						my $cleanseq = $seq->seq;
						$cleanseq =~ s/\.//g;
						$cleanseq =~ s/[a-z]//g;
						print ALITRANSOUT ">" . $seq->id . "\n" . $cleanseq . "\n";
					}
				}
				close(ALITRANSOUT);
			}
		}

		#checking if sequences were written to the marker alignment file
		if ( $seqCount == 0 ) {

			#removing the marker from the list if no sequences were added to the alignment file
			warn "Masking or hmmsearch thresholds failed, removing $marker from the list\n";
			splice @{$markRef}, $index--, 1;
		}
	}
}

sub getPMPROKMarkerAlignmentFiles {
    my %args = @_;
	my $self             = $args{self};
	my $markRef          = $args{marker_reference};
	my @markeralignments = ();
	foreach my $marker ( @{$markRef} ) {
		next unless $marker =~ /PMPROK/;
		push( @markeralignments, $self->{"alignDir"} . "/" . Phylosift::Utilities::get_aligner_output_fasta_AA(marker=>$marker) );
	}
	return @markeralignments;
}

=head1 AUTHOR

Aaron Darling, C<< <aarondarling at ucdavis.edu> >>
Guillaume Jospin, C<< <gjospin at ucdavis.edu> >>

=head1 BUGS

Please report any bugs or feature requests to C<bug-phylosift-phylosift at rt.cpan.org>, or through
the web interface at L<http://rt.cpan.org/NoAuth/ReportBug.html?Queue=Phylosift-Phylosift>.  I will be notified, and then you'll
automatically be notified of progress on your bug as I make changes.




=head1 SUPPORT

You can find documentation for this module with the perldoc command.

    perldoc Phylosift::Phylosift


You can also look for information at:

=over 4

=item * RT: CPAN's request tracker (report bugs here)

L<http://rt.cpan.org/NoAuth/Bugs.html?Dist=Phylosift-Phylosift>

=item * AnnoCPAN: Annotated CPAN documentation

L<http://annocpan.org/dist/Phylosift-Phylosift>

=item * CPAN Ratings

L<http://cpanratings.perl.org/d/Phylosift-Phylosift>

=item * Search CPAN

L<http://search.cpan.org/dist/Phylosift-Phylosift/>

=back


=head1 ACKNOWLEDGEMENTS


=head1 LICENSE AND COPYRIGHT

Copyright 2011 Aaron Darling and Guillaume Jospin.

This program is free software; you can redistribute it and/or modify it
under the terms of either: the GNU General Public License as published
by the Free Software Foundation.

See http://dev.perl.org/licenses/ for more information.


=cut

1;    # End of Phylosift::MarkerAlign.pm<|MERGE_RESOLUTION|>--- conflicted
+++ resolved
@@ -369,15 +369,9 @@
 				my $new_name = $1;
 				if ( Phylosift::Utilities::is_protein_marker( marker => $marker ) ) {
 					writeAlignedSeq( self=>$self, output=>$updatedout, unmasked_out=>$null, prev_name=>$prev_name, prev_seq=>$prev_seq, seq_count=>0 ) if $seqCount <= $refcount && $seqCount > 0;
-<<<<<<< HEAD
-					writeAlignedSeq( self=>$self, output=>$aliout,unmasked_out=> $UNMASKEDOUT,prev_name=> $prev_name, prev_seq=>$prev_seq, seq_count=>$seqCount - $refcount - 1 ) if $seqCount > $refcount;
-				} else {
-					writeAlignedSeq( self=>$self,output=> $aliout, unmasked_out=>$UNMASKEDOUT, prev_name=>$prev_name,prev_seq=> $prev_seq,seq_count=> $seqCount - 1) if $seqCount > 0;
-=======
 					writeAlignedSeq( self=>$self, output=>$aliout,unmasked_out=> $UNMASKEDOUT,prev_name=> $prev_name, prev_seq=>$prev_seq, seq_count=>$seqCount - $refcount - 1) if $seqCount > $refcount  && $seqCount > 0;
 				} else {
 					writeAlignedSeq( self=>$self,output=> $aliout, unmasked_out=>$UNMASKEDOUT, prev_name=>$prev_name,prev_seq=> $prev_seq,seq_count=> $seqCount ) if $seqCount > 0;
->>>>>>> db7cb84c
 				}
 				$seqCount++;
 				$prev_name = $new_name;
@@ -387,17 +381,10 @@
 			}
 		}
 		if ( Phylosift::Utilities::is_protein_marker( marker => $marker ) ) {
-<<<<<<< HEAD
-			writeAlignedSeq( self=>$self,output=> $updatedout,unmasked_out=> $null,prev_name=> $prev_name, prev_seq=>$prev_seq, seq_count=>0 ) if $seqCount <= $refcount  && $seqCount > 0;
-			writeAlignedSeq( self=>$self, output=>$aliout, unmasked_out=>    $UNMASKEDOUT, prev_name=>$prev_name, prev_seq=>$prev_seq,seq_count=> $seqCount - $refcount - 1) if $seqCount > $refcount;
-		} else {
-			writeAlignedSeq( self=>$self,output=> $aliout, unmasked_out=>$UNMASKEDOUT, prev_name=>$prev_name,prev_seq=> $prev_seq,seq_count=> $seqCount - 1);
-=======
 			writeAlignedSeq( self=>$self,output=> $updatedout,unmasked_out=> $null,prev_name=> $prev_name, prev_seq=>$prev_seq, seq_count=>0 ) if $seqCount <= $refcount && $seqCount > 0;
 			writeAlignedSeq( self=>$self, output=>$aliout, unmasked_out=>    $UNMASKEDOUT, prev_name=>$prev_name, prev_seq=>$prev_seq,seq_count=> $seqCount - $refcount - 1) if $seqCount > $refcount;
 		} else {
 			writeAlignedSeq( self=>$self,output=> $aliout, unmasked_out=>$UNMASKEDOUT, prev_name=>$prev_name,prev_seq=> $prev_seq,seq_count=> $seqCount ) if $seqCount > 0;
->>>>>>> db7cb84c
 		}
 		$seqCount -= $refcount;
 		close $UNMASKEDOUT;
